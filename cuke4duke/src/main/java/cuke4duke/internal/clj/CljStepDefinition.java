package cuke4duke.internal.clj;

import clojure.lang.AFunction;
import cuke4duke.internal.language.AbstractStepDefinition;
import cuke4duke.internal.Utils;
import cuke4duke.internal.language.JdkPatternArgumentMatcher;
import cuke4duke.internal.language.StepArgument;

import java.lang.reflect.InvocationTargetException;
import java.lang.reflect.Method;
import java.util.List;
import java.util.regex.Pattern;

public class CljStepDefinition extends AbstractStepDefinition {
    private final Pattern regexp;
    private final AFunction closure;

    public CljStepDefinition(CljLanguage cljLanguage, Pattern regexp, AFunction closure) {
        super(cljLanguage);
        this.regexp = regexp;
        this.closure = closure;
        register();
    }

    public String regexp_source() {
        return regexp.pattern();
    }

    public String file_colon_line() {
        return regexp_source();
    }

    protected Class<?>[] getParameterTypes(Object[] args) {
        return Utils.objectClassArray(args.length);
    }

    public void invokeWithJavaArgs(Object[] javaArgs) throws Throwable {
        Method functionInvoke = lookupInvokeMethod(javaArgs);
        try {
            functionInvoke.invoke(closure, javaArgs);
        } catch (InvocationTargetException e) {
            throw e.getTargetException();
        }
    }

    public List<StepArgument> arguments_from(String stepName) {
        return JdkPatternArgumentMatcher.argumentsFrom(regexp, stepName);
    }

    // Clojure's AFunction.invoke doesn't take varargs :-/
<<<<<<< HEAD
    private Method lookupInvokeMethod(int argCount) throws NoSuchMethodException {
        Class<?>[] parameterTypes = new Class[argCount];
        for(int i = 0; i < argCount; i++) {
            parameterTypes[i] = Object.class;
        }
        return AFunction.class.getMethod("invoke", parameterTypes);
=======
    private Method lookupInvokeMethod(Object[] args) throws NoSuchMethodException {
        return AFunction.class.getMethod("invoke", getParameterTypes(args));
>>>>>>> 92fb52ab
    }
}<|MERGE_RESOLUTION|>--- conflicted
+++ resolved
@@ -48,16 +48,7 @@
     }
 
     // Clojure's AFunction.invoke doesn't take varargs :-/
-<<<<<<< HEAD
-    private Method lookupInvokeMethod(int argCount) throws NoSuchMethodException {
-        Class<?>[] parameterTypes = new Class[argCount];
-        for(int i = 0; i < argCount; i++) {
-            parameterTypes[i] = Object.class;
-        }
-        return AFunction.class.getMethod("invoke", parameterTypes);
-=======
     private Method lookupInvokeMethod(Object[] args) throws NoSuchMethodException {
         return AFunction.class.getMethod("invoke", getParameterTypes(args));
->>>>>>> 92fb52ab
     }
 }