package cucumber.runtime.clojure;

import clojure.lang.IFn;
import cucumber.runtime.JdkPatternArgumentMatcher;
import cucumber.runtime.ParameterType;
import cucumber.runtime.StepDefinition;
import cucumber.runtime.Utils;
import gherkin.formatter.Argument;
import gherkin.formatter.model.Step;

import java.lang.reflect.InvocationTargetException;
import java.lang.reflect.Method;
import java.util.List;
import java.util.Locale;
import java.util.regex.Pattern;

public class ClojureStepDefinition implements StepDefinition {
    private final Pattern pattern;
    private final IFn closure;
    private StackTraceElement location;

    public ClojureStepDefinition(Pattern pattern, IFn closure, StackTraceElement location) {
        this.pattern = pattern;
        this.closure = closure;
        this.location = location;
    }

    // Clojure's AFunction.invokeWithArgs doesn't take varargs :-/
    private Method lookupInvokeMethod(Object[] args) throws NoSuchMethodException {
<<<<<<< HEAD
        List<Class<Object>> classes = Utils.listOf(args.length, Object.class);
        Class<?>[] params = classes.toArray(new Class<?>[classes.size()]);
        return AFunction.class.getMethod("invoke", params);
=======
        return IFn.class.getMethod("invoke", (Class<?>[]) Utils.listOf(args.length, Object.class).toArray());
>>>>>>> 749660d2
    }

    public List<Argument> matchedArguments(Step step) {
        return new JdkPatternArgumentMatcher(pattern).argumentsFrom(step.getName());
    }

    public String getLocation() {
        return location.getFileName() + ":" + location.getLineNumber();
    }

    public List<ParameterType> getParameterTypes() {
        return null;
    }

    public void execute(Locale locale, Object[] args) throws Throwable {
        Method functionInvoke = lookupInvokeMethod(args);
        try {
            functionInvoke.invoke(closure, args);
        } catch (InvocationTargetException e) {
            throw e.getTargetException();
        }
    }

    public boolean isDefinedAt(StackTraceElement stackTraceElement) {
        return location.getFileName().equals(stackTraceElement.getFileName());
    }

    @Override
    public String getPattern() {
        return pattern.pattern();
    }
}<|MERGE_RESOLUTION|>--- conflicted
+++ resolved
@@ -25,15 +25,11 @@
         this.location = location;
     }
 
-    // Clojure's AFunction.invokeWithArgs doesn't take varargs :-/
+    // Clojure's IFn.invoke doesn't take varargs :-/
     private Method lookupInvokeMethod(Object[] args) throws NoSuchMethodException {
-<<<<<<< HEAD
         List<Class<Object>> classes = Utils.listOf(args.length, Object.class);
         Class<?>[] params = classes.toArray(new Class<?>[classes.size()]);
-        return AFunction.class.getMethod("invoke", params);
-=======
-        return IFn.class.getMethod("invoke", (Class<?>[]) Utils.listOf(args.length, Object.class).toArray());
->>>>>>> 749660d2
+        return IFn.class.getMethod("invoke", params);
     }
 
     public List<Argument> matchedArguments(Step step) {
