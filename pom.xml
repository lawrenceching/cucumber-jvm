<project xmlns="http://maven.apache.org/POM/4.0.0"
         xmlns:xsi="http://www.w3.org/2001/XMLSchema-instance"
         xsi:schemaLocation="http://maven.apache.org/POM/4.0.0
                      http://maven.apache.org/xsd/maven-4.0.0.xsd">
  <modelVersion>4.0.0</modelVersion>
  <groupId>cuke4duke</groupId>
  <artifactId>parent</artifactId>
  <packaging>pom</packaging>
  <version>0.1.6</version>
  <name>Cuke4Duke Main Project</name>
  <url>http://cukes.info/</url>

  <scm>
    <connection>scm:git:git://github.com/aslakhellesoy/cuke4duke.git</connection>
  </scm>

  <distributionManagement>
    <repository>
      <id>cukes</id>
      <name>Cucumber Maven Repo</name>
      <url>scp://cukes.info/home/6664/users/.home/domains/cukes.info/html/maven</url>
    </repository>
    <site>
      <id>cukes</id>
      <url>scp://cukes.info/home/6664/users/.home/domains/cukes.info/html/cuke4duke</url>
    </site>
  </distributionManagement>

  <repositories>
    <repository>
      <id>codehaus</id>
      <url>http://repository.codehaus.org</url>
    </repository>
  </repositories>

  <modules>
    <module>cuke4duke-maven-plugin</module>
    <module>cuke4duke</module>
  </modules>

  <profiles>
    <profile>
      <id>examples</id>
      <modules>
<<<<<<< HEAD
        <module>examples/guice</module>
=======
        <module>examples/ioke</module>
>>>>>>> b423b3a7
        <module>examples/javascript</module>
        <module>examples/groovy</module>
        <module>examples/scala</module>
        <module>examples/java</module>
        <module>examples/celerity</module>
        <module>examples/spring</module>
        <module>examples/clojure</module> <!-- Fails on windows. Can't load calculator.clj -->
      </modules>
    </profile>
  </profiles>

  <build>
    <pluginManagement>
      <plugins>
        <plugin>
          <groupId>org.apache.maven.plugins</groupId>
          <artifactId>maven-compiler-plugin</artifactId>
          <configuration>
            <source>1.5</source>
            <target>1.5</target>
          </configuration>
        </plugin>
      </plugins>
    </pluginManagement>
  </build>

  <dependencyManagement>
    <dependencies>
      <dependency>
        <groupId>org.picocontainer</groupId>
        <artifactId>picocontainer</artifactId>
        <version>2.8.3</version>
        <scope>provided</scope>
      </dependency>
      <dependency>
        <groupId>org.springframework</groupId>
        <artifactId>spring</artifactId>
        <version>2.5.6</version>
        <scope>provided</scope>
      </dependency>
      <dependency>
        <groupId>com.google.inject</groupId>
        <artifactId>guice</artifactId>
        <version>2.0</version>
        <scope>provided</scope>
      </dependency>
      <dependency>
        <groupId>junit</groupId>
        <artifactId>junit</artifactId>
        <version>4.7</version>
        <scope>test</scope>
      </dependency>
      <dependency>
        <groupId>org.jruby</groupId>
        <artifactId>jruby-complete</artifactId>
        <version>1.4.0RC1</version>
      </dependency>
      <dependency>
        <groupId>org.codehaus.groovy</groupId>
        <artifactId>groovy-all</artifactId>
        <version>1.6.4</version>
        <scope>provided</scope>
      </dependency>
      <dependency>
        <groupId>org.scala-lang</groupId>
        <artifactId>scala-library</artifactId>
        <version>2.7.5</version>
      </dependency>
      <dependency>
        <groupId>org.scala-lang</groupId>
        <artifactId>scala-compiler</artifactId>
        <version>2.7.5</version>
      </dependency>
      <dependency>
        <groupId>org.clojure</groupId>
        <artifactId>clojure</artifactId>
        <version>1.0.0</version>
        <scope>provided</scope>
      </dependency>
      <dependency>
        <groupId>rhino</groupId>
        <artifactId>js</artifactId>
        <version>1.7R2</version>
        <scope>provided</scope>
      </dependency>
      <dependency>
        <groupId>ioke.lang</groupId>
        <artifactId>ikj</artifactId>
        <version>0.4.0-1</version>
      </dependency>
      <dependency>
        <groupId>ioke.lang</groupId>
        <artifactId>ikj-lib</artifactId>
        <version>0.4.0-1</version>
      </dependency>
    </dependencies>
  </dependencyManagement>
</project><|MERGE_RESOLUTION|>--- conflicted
+++ resolved
@@ -42,11 +42,8 @@
     <profile>
       <id>examples</id>
       <modules>
-<<<<<<< HEAD
         <module>examples/guice</module>
-=======
         <module>examples/ioke</module>
->>>>>>> b423b3a7
         <module>examples/javascript</module>
         <module>examples/groovy</module>
         <module>examples/scala</module>
