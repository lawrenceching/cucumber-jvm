--- conflicted
+++ resolved
@@ -42,11 +42,8 @@
     <profile>
       <id>examples</id>
       <modules>
-<<<<<<< HEAD
         <module>examples/ioke</module>
-=======
         <module>examples/clojure</module> <!-- Fails on windows. Can't load calculator.clj -->
->>>>>>> 432a14d8
         <module>examples/java-webdriver</module>
         <module>examples/groovy-webdriver</module>
         <module>examples/guice</module>
