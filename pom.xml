<project xmlns="http://maven.apache.org/POM/4.0.0" xmlns:xsi="http://www.w3.org/2001/XMLSchema-instance" xsi:schemaLocation="http://maven.apache.org/POM/4.0.0 http://maven.apache.org/xsd/maven-4.0.0.xsd">
    <modelVersion>4.0.0</modelVersion>
    <parent>
        <groupId>io.cucumber</groupId>
        <artifactId>cucumber-parent</artifactId>
        <version>2.1.2</version>
    </parent>
    <artifactId>cucumber-jvm</artifactId>
    <version>7.0.0-SNAPSHOT</version>
    <packaging>pom</packaging>
    <name>Cucumber-JVM</name>
    <description>Cucumber for the JVM</description>
    <url>http://cucumber.io/</url>

    <properties>
        <!-- Tool chains, ect -->
        <base.java.version>1.8</base.java.version>
        <javadoc.java.version>8</javadoc.java.version>
        <toolchain.vendor>openjdk</toolchain.vendor>
        <toolchain.java.version>11</toolchain.java.version>

        <!--Semantic version -->
        <apiguardian-api.version>1.1.1</apiguardian-api.version>

        <!-- io.cucumber dependencies -->
        <cucumber-expressions.version>11.0.0</cucumber-expressions.version>
        <datatable.version>3.5.0</datatable.version>
        <create-meta.version>2.0.4</create-meta.version>
        <tag-expressions.version>3.0.0</tag-expressions.version>
        <!-- Whenever messages is updated run `make update-cck` -->
<<<<<<< HEAD
        <messages.version>13.2.1</messages.version>
        <gherkin.version>16.0.0</gherkin.version>
=======
        <messages.version>14.0.1</messages.version>
        <gherkin.version>15.0.2</gherkin.version>
>>>>>>> 3a1b8ae2
        <html-formatter.version>11.0.2</html-formatter.version>

        <!--Test Dependencies-->
        <junit.version>4.13.1</junit.version>
        <junit-jupiter.version>5.7.0</junit-jupiter.version>
        <junit-platform.version>1.7.0</junit-platform.version>
        <hamcrest.version>2.2</hamcrest.version>
        <mockito.version>3.7.7</mockito.version>
        <!--Maven plugins-->
        <groovy.version>2.5.14</groovy.version>
    </properties>
    <scm>
        <connection>scm:git:git://github.com/cucumber/cucumber-jvm.git</connection>
        <developerConnection>scm:git:git@github.com:cucumber/cucumber-jvm.git</developerConnection>
        <url>git://github.com/cucumber/cucumber-jvm.git</url>
        <tag>HEAD</tag>
    </scm>

    <dependencyManagement>
        <dependencies>
            <dependency>
                <groupId>io.cucumber</groupId>
                <artifactId>tag-expressions</artifactId>
                <version>${tag-expressions.version}</version>
            </dependency>
            <dependency>
                <groupId>io.cucumber</groupId>
                <artifactId>messages</artifactId>
                <version>${messages.version}</version>
            </dependency>
            <dependency>
                <groupId>io.cucumber</groupId>
                <artifactId>cucumber-expressions</artifactId>
                <version>${cucumber-expressions.version}</version>
            </dependency>
            <dependency>
                <groupId>io.cucumber</groupId>
                <artifactId>html-formatter</artifactId>
                <version>${html-formatter.version}</version>
            </dependency>
            <dependency>
                <groupId>io.cucumber</groupId>
                <artifactId>datatable</artifactId>
                <version>${datatable.version}</version>
            </dependency>
            <dependency>
                <groupId>io.cucumber</groupId>
                <artifactId>datatable-matchers</artifactId>
                <version>${datatable.version}</version>
            </dependency>
            <dependency>
                <groupId>io.cucumber</groupId>
                <artifactId>create-meta</artifactId>
                <version>${create-meta.version}</version>
            </dependency>
            <dependency>
                <groupId>io.cucumber</groupId>
                <artifactId>docstring</artifactId>
                <version>${project.version}</version>
            </dependency>
            <dependency>
                <groupId>io.cucumber</groupId>
                <artifactId>cucumber-plugin</artifactId>
                <version>${project.version}</version>
            </dependency>
            <dependency>
                <groupId>io.cucumber</groupId>
                <artifactId>cucumber-core</artifactId>
                <version>${project.version}</version>
            </dependency>
            <dependency>
                <groupId>io.cucumber</groupId>
                <artifactId>cucumber-java</artifactId>
                <version>${project.version}</version>
            </dependency>
            <dependency>
                <groupId>io.cucumber</groupId>
                <artifactId>cucumber-java8</artifactId>
                <version>${project.version}</version>
            </dependency>
            <dependency>
                <groupId>io.cucumber</groupId>
                <artifactId>cucumber-spring</artifactId>
                <version>${project.version}</version>
            </dependency>
            <dependency>
                <groupId>io.cucumber</groupId>
                <artifactId>cucumber-junit</artifactId>
                <version>${project.version}</version>
            </dependency>
            <dependency>
                <groupId>io.cucumber</groupId>
                <artifactId>cucumber-testng</artifactId>
                <version>${project.version}</version>
            </dependency>
            <dependency>
                <groupId>io.cucumber</groupId>
                <artifactId>cucumber-picocontainer</artifactId>
                <version>${project.version}</version>
            </dependency>
            <dependency>
                <groupId>io.cucumber</groupId>
                <artifactId>cucumber-kotlin-java8</artifactId>
                <version>${project.version}</version>
            </dependency>
            <dependency>
                <groupId>io.cucumber</groupId>
                <artifactId>cucumber-gherkin</artifactId>
                <version>${project.version}</version>
            </dependency>
            <dependency>
                <groupId>io.cucumber</groupId>
                <artifactId>cucumber-gherkin-messages</artifactId>
                <version>${project.version}</version>
            </dependency>
            <dependency>
                <groupId>io.cucumber</groupId>
                <artifactId>cucumber-messages</artifactId>
                <version>${project.version}</version>
            </dependency>
            <dependency>
                <groupId>io.cucumber</groupId>
                <artifactId>cucumber-junit-platform-engine</artifactId>
                <version>${project.version}</version>
            </dependency>

            <dependency>
                <groupId>org.apiguardian</groupId>
                <artifactId>apiguardian-api</artifactId>
                <version>${apiguardian-api.version}</version>
            </dependency>

            <dependency>
                <groupId>org.hamcrest</groupId>
                <artifactId>hamcrest-core</artifactId>
                <version>${hamcrest.version}</version>
            </dependency>

            <dependency>
                <groupId>junit</groupId>
                <artifactId>junit</artifactId>
                <version>${junit.version}</version>
            </dependency>

            <dependency>
                <groupId>org.junit.jupiter</groupId>
                <artifactId>junit-jupiter</artifactId>
                <version>${junit-jupiter.version}</version>
            </dependency>
            <dependency>
                <groupId>org.junit.jupiter</groupId>
                <artifactId>junit-jupiter-api</artifactId>
                <version>${junit-jupiter.version}</version>
            </dependency>
            <dependency>
                <groupId>org.junit.jupiter</groupId>
                <artifactId>junit-jupiter-engine</artifactId>
                <version>${junit-jupiter.version}</version>
            </dependency>
            <dependency>
                <groupId>org.junit.vintage</groupId>
                <artifactId>junit-vintage-engine</artifactId>
                <version>${junit-jupiter.version}</version>
            </dependency>
            <dependency>
                <groupId>org.junit.platform</groupId>
                <artifactId>junit-platform-console</artifactId>
                <version>${junit-platform.version}</version>
            </dependency>
            <dependency>
                <groupId>org.junit.platform</groupId>
                <artifactId>junit-platform-engine</artifactId>
                <version>${junit-platform.version}</version>
            </dependency>
            <dependency>
                <groupId>org.junit.platform</groupId>
                <artifactId>junit-platform-testkit</artifactId>
                <version>${junit-platform.version}</version>
            </dependency>
            <dependency>
                <groupId>org.mockito</groupId>
                <artifactId>mockito-junit-jupiter</artifactId>
                <version>${mockito.version}</version>
            </dependency>
            <dependency>
                <groupId>org.mockito</groupId>
                <artifactId>mockito-core</artifactId>
                <version>${mockito.version}</version>
            </dependency>

        </dependencies>
    </dependencyManagement>

    <modules>
        <module>archetype</module>
        <module>cdi2</module>
        <module>core</module>
        <module>deltaspike</module>
        <module>docstring</module>
        <module>gherkin</module>
        <module>gherkin-messages</module>
        <module>guice</module>
        <module>jakarta-cdi</module>
        <module>java8</module>
        <module>java</module>
        <module>junit</module>
        <module>junit-platform-engine</module>
        <module>kotlin-java8</module>
        <module>needle</module>
        <module>openejb</module>
        <module>picocontainer</module>
        <module>plugin</module>
        <module>spring</module>
        <module>testng</module>
        <module>weld</module>
    </modules>

    <profiles>
        <profile>
            <id>examples</id>
            <activation>
                <activeByDefault>true</activeByDefault>
            </activation>
            <modules>
                <module>examples</module>
            </modules>
        </profile>
        <profile>
            <id>compatibility</id>
            <activation>
                <activeByDefault>true</activeByDefault>
            </activation>
            <modules>
                <module>compatibility</module>
            </modules>
        </profile>

        <profile>
            <id>spotless-apply</id>
            <activation>
                <activeByDefault>true</activeByDefault>
            </activation>
            <build>
                <pluginManagement>
                    <plugins>
                        <!-- Apply code format by default -->
                        <plugin>
                            <groupId>com.diffplug.spotless</groupId>
                            <artifactId>spotless-maven-plugin</artifactId>
                            <executions>
                                <execution>
                                    <id>spotless-apply</id>
                                    <phase>compile</phase>
                                    <goals>
                                        <goal>apply</goal>
                                    </goals>
                                </execution>
                            </executions>
                        </plugin>
                    </plugins>
                </pluginManagement>
            </build>
        </profile>

        <profile>
            <id>check-semantic-version</id>
            <build>
                <plugins>
                    <plugin>
                        <groupId>org.revapi</groupId>
                        <artifactId>revapi-maven-plugin</artifactId>
                        <executions>
                            <execution>
                                <id>check</id>
                                <goals>
                                    <goal>check</goal>
                                </goals>
                            </execution>
                        </executions>
                    </plugin>
                </plugins>
            </build>
        </profile>
    </profiles>

    <build>
        <plugins>
            <plugin>
                <groupId>org.apache.maven.plugins</groupId>
                <artifactId>maven-toolchains-plugin</artifactId>
                <executions>
                    <execution>
                        <goals>
                            <goal>toolchain</goal>
                        </goals>
                    </execution>
                </executions>
                <configuration>
                    <toolchains>
                        <jdk>
                            <version>${toolchain.java.version}</version>
                            <vendor>${toolchain.vendor}</vendor>
                        </jdk>
                    </toolchains>
                </configuration>
            </plugin>

            <!-- enable Java 9,10,11 compilation -->
            <plugin>
                <groupId>org.apache.maven.plugins</groupId>
                <artifactId>maven-compiler-plugin</artifactId>
                <executions>
                    <execution>
                        <id>java9</id>
                        <phase>compile</phase>
                    </execution>
                    <execution>
                        <id>java10</id>
                        <phase>compile</phase>
                    </execution>
                    <execution>
                        <id>java11</id>
                        <phase>compile</phase>
                    </execution>
                </executions>
            </plugin>

            <plugin>
                <groupId>org.commonjava.maven.plugins</groupId>
                <artifactId>directory-maven-plugin</artifactId>
                <version>0.3.1</version>
                <executions>
                    <execution>
                        <id>directories</id>
                        <goals>
                            <goal>highest-basedir</goal>
                        </goals>
                        <phase>initialize</phase>
                        <configuration>
                            <property>main.basedir</property>
                        </configuration>
                    </execution>
                </executions>
            </plugin>

            <!-- Check code format -->
            <plugin>
                <groupId>com.diffplug.spotless</groupId>
                <artifactId>spotless-maven-plugin</artifactId>
                <executions>
                    <execution>
                        <id>spotless-check</id>
                        <phase>verify</phase>
                        <goals>
                            <goal>check</goal>
                        </goals>
                    </execution>
                </executions>
            </plugin>

            <!-- Check style -->
            <plugin>
                <groupId>org.apache.maven.plugins</groupId>
                <artifactId>maven-checkstyle-plugin</artifactId>
                <executions>
                    <execution>
                        <id>validate</id>
                        <phase>verify</phase>
                        <goals>
                            <goal>check</goal>
                        </goals>
                    </execution>
                </executions>
            </plugin>
        </plugins>

        <pluginManagement>
            <plugins>
                <!-- Standard plugins - alphabetically -->
                <plugin>
                    <groupId>org.apache.maven.plugins</groupId>
                    <artifactId>maven-antrun-plugin</artifactId>
                    <dependencies>
                        <dependency>
                            <groupId>org.codehaus.groovy</groupId>
                            <artifactId>groovy-ant</artifactId>
                            <version>${groovy.version}</version>
                        </dependency>
                        <dependency>
                            <groupId>org.codehaus.groovy</groupId>
                            <artifactId>groovy-templates</artifactId>
                            <version>${groovy.version}</version>
                        </dependency>
                        <!--
                        Gherkin is used during build time to generate code. We add it to the plugin classpath to prevent polluting
                        the compile/test classpaths.
                        -->
                        <dependency>
                            <groupId>io.cucumber</groupId>
                            <artifactId>gherkin</artifactId>
                            <version>${gherkin.version}</version>
                        </dependency>
                    </dependencies>
                </plugin>

                <plugin>
                    <groupId>org.apache.maven.plugins</groupId>
                    <artifactId>maven-compiler-plugin</artifactId>
                    <configuration>
                        <source>${base.java.version}</source>
                        <target>${base.java.version}</target>
                    </configuration>
                    <executions>
                        <!-- for Java 9 -->
                        <execution>
                            <id>java9</id>
                            <phase>none</phase>
                            <goals>
                                <goal>compile</goal>
                            </goals>
                            <configuration>
                                <release>9</release>
                                <jdkToolchain>
                                    <version>9</version>
                                </jdkToolchain>
                                <compileSourceRoots>
                                    <compileSourceRoot>${project.basedir}/src/main/java9</compileSourceRoot>
                                </compileSourceRoots>
                                <multiReleaseOutput>true</multiReleaseOutput>
                            </configuration>
                        </execution>

                        <!-- for Java 10 -->
                        <execution>
                            <id>java10</id>
                            <phase>none</phase>
                            <goals>
                                <goal>compile</goal>
                            </goals>
                            <configuration>
                                <release>10</release>
                                <jdkToolchain>
                                    <version>10</version>
                                </jdkToolchain>
                                <compileSourceRoots>
                                    <compileSourceRoot>${project.basedir}/src/main/java10</compileSourceRoot>
                                </compileSourceRoots>
                                <multiReleaseOutput>true</multiReleaseOutput>
                            </configuration>
                        </execution>

                        <!-- for Java 11 -->
                        <execution>
                            <id>java11</id>
                            <phase>none</phase>
                            <goals>
                                <goal>compile</goal>
                            </goals>
                            <configuration>
                                <release>11</release>
                                <jdkToolchain>
                                    <version>11</version>
                                </jdkToolchain>
                                <compileSourceRoots>
                                    <compileSourceRoot>${project.basedir}/src/main/java11</compileSourceRoot>
                                </compileSourceRoots>
                                <multiReleaseOutput>true</multiReleaseOutput>
                            </configuration>
                        </execution>
                    </executions>
                </plugin>

                <plugin>
                    <groupId>org.apache.maven.plugins</groupId>
                    <artifactId>maven-javadoc-plugin</artifactId>
                    <configuration>
                        <doclint>none</doclint>
                        <source>${javadoc.java.version}</source>
                        <excludePackageNames>io.cucumber.examples:org.springframework</excludePackageNames>
                        <links>
                            <link>https://junit.org/junit4/javadoc/latest/</link>
                            <!-- javadoc plugin can't port docs for modularized code to
                               non-modularized code -->
                            <!-- <link>https://junit.org/junit5/docs/current/api/</link>-->
                            <!-- javadoc.io is down -->
                            <!-- <link>https://javadoc.io/doc/org.testng/testng/7.1.0/</link> -->
                        </links>
                        <groups>
                            <group>
                                <title>API Packages</title>
                                <packages>
                                    cucumber.api.*:io.cucumber.core.api:io.cucumber.core.api.*:io.cucumber.junit:io.cucumber.junit.platform.engine:io.cucumber.testng:io.cucumber.java:io.cucumber.java8:io.cucumber.docstring:io.cucumber.plugin:io.cucumber.plugin.event
                                </packages>
                            </group>
                            <group>
                                <title>I18n</title>
                                <packages>io.cucumber.java8.*:io.cucumber.java.*</packages>
                            </group>
                            <group>
                                <title>Dependency Injection Providers</title>
                                <packages>
                                    io.cucumber.spring:io.cucumber.weld:io.cucumber.guice:io.cucumber.needle:io.cucumber.picocontainer:io.cucumber.openejb:io.cucumber.cdi2:io.cucumber.deltaspike
                                </packages>
                            </group>
                        </groups>
                        <stylesheet>java</stylesheet>
                    </configuration>
                </plugin>

                <!-- Semantic version check  -->
                <plugin>
                    <groupId>org.revapi</groupId>
                    <artifactId>revapi-maven-plugin</artifactId>
                    <version>0.13.2</version>
                    <dependencies>
                        <dependency>
                            <groupId>org.revapi</groupId>
                            <artifactId>revapi-java</artifactId>
                            <version>0.23.2</version>
                        </dependency>
                    </dependencies>
                    <configuration>
                        <analysisConfiguration>
                            <revapi.semver.ignore>
                                <enabled>true</enabled>
                                <versionIncreaseAllows>
                                    <major>breaking</major>
                                    <minor>nonBreaking</minor>
                                    <patch>equivalent</patch>
                                </versionIncreaseAllows>
                            </revapi.semver.ignore>
                            <revapi.differences id="intentional-api-changes">
                                <ignore>true</ignore>
                            </revapi.differences>
                            <revapi.differences id="internal-api-issues">
                                <ignore>true</ignore>
                            </revapi.differences>
                        </analysisConfiguration>
                        <analysisConfigurationFiles>
                            <configurationFile>
                                <path>${main.basedir}/.revapi/api-changes.json</path>
                                <roots>
                                    <root>7.0.0</root>
                                    <root>internal</root>
                                </roots>
                            </configurationFile>
                        </analysisConfigurationFiles>
                    </configuration>
                </plugin>

                <plugin>
                    <groupId>com.diffplug.spotless</groupId>
                    <artifactId>spotless-maven-plugin</artifactId>
                    <configuration>
                        <java>
                            <eclipse>
                                <file>${main.basedir}/.spotless/eclipse-formatter-settings.xml</file>
                            </eclipse>
                            <importOrder>
                                <file>${main.basedir}/.spotless/intelij-idea.importorder</file>
                            </importOrder>
                        </java>
                    </configuration>
                </plugin>

                <!-- Check style -->
                <plugin>
                    <groupId>org.apache.maven.plugins</groupId>
                    <artifactId>maven-checkstyle-plugin</artifactId>
                    <configuration>
                        <consoleOutput>true</consoleOutput>
                        <failsOnError>true</failsOnError>
                        <checkstyleRules>
                            <module name="Checker">
                                <property name="severity" value="error" />
                                <module name="TreeWalker">
                                    <module name="AvoidStarImport" />
                                    <module name="JavadocMethod">
                                        <property name="allowMissingParamTags" value="true" />
                                        <property name="allowMissingReturnTag" value="true" />
                                    </module>
                                    <module name="NonEmptyAtclauseDescription" />
                                    <module name="SuppressWarningsHolder" />
                                    <module name="UnusedImports">
                                        <property name="processJavadoc" value="true" />
                                    </module>
                                </module>
                                <module name="SuppressWarningsFilter" />
                                <module name="RegexpSingleline">
                                    <property name="format" value="@author" />
                                    <property name="message" value="Please do not use @author tags" />
                                    <property name="fileExtensions" value="java,groovy,kt" />
                                </module>
                            </module>
                        </checkstyleRules>
                    </configuration>
                </plugin>
            </plugins>
        </pluginManagement>
    </build>
</project><|MERGE_RESOLUTION|>--- conflicted
+++ resolved
@@ -28,13 +28,8 @@
         <create-meta.version>2.0.4</create-meta.version>
         <tag-expressions.version>3.0.0</tag-expressions.version>
         <!-- Whenever messages is updated run `make update-cck` -->
-<<<<<<< HEAD
-        <messages.version>13.2.1</messages.version>
-        <gherkin.version>16.0.0</gherkin.version>
-=======
         <messages.version>14.0.1</messages.version>
         <gherkin.version>15.0.2</gherkin.version>
->>>>>>> 3a1b8ae2
         <html-formatter.version>11.0.2</html-formatter.version>
 
         <!--Test Dependencies-->
