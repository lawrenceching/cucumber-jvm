--- conflicted
+++ resolved
@@ -6,11 +6,7 @@
         <version>2.0.2</version>
     </parent>
     <artifactId>cucumber-jvm</artifactId>
-<<<<<<< HEAD
     <version>6.0.0-SNAPSHOT</version>
-=======
-    <version>5.6.1-SNAPSHOT</version>
->>>>>>> 8917f3e5
     <packaging>pom</packaging>
     <name>Cucumber-JVM</name>
     <description>Cucumber for the JVM</description>
@@ -52,23 +48,14 @@
         <apiguardian-api.version>1.1.0</apiguardian-api.version>
 
         <!--Dependencies -->
-<<<<<<< HEAD
         <cucumber-expressions.version>9.0.0</cucumber-expressions.version>
-        <datatable.version>3.3.0</datatable.version>
-=======
-        <cucumber-expressions.version>8.3.1</cucumber-expressions.version>
         <datatable.version>3.3.1</datatable.version>
->>>>>>> 8917f3e5
         <tag-expressions.version>2.0.4</tag-expressions.version>
         <messages.version>10.0.3</messages.version>
         <gherkin-vintage.version>5.2.0</gherkin-vintage.version>
         <gherkin-vintage-jvm-deps.version>1.0.6</gherkin-vintage-jvm-deps.version>
-<<<<<<< HEAD
         <gherkin-messages.version>11.0.0</gherkin-messages.version>
         <html-formatter.version>4.3.0</html-formatter.version>
-=======
-        <gherkin-messages.version>9.2.0</gherkin-messages.version>
->>>>>>> 8917f3e5
 
         <!--Test Dependencies-->
         <junit.version>4.13</junit.version>
