--- conflicted
+++ resolved
@@ -36,13 +36,8 @@
         <junit.version>4.11</junit.version>
         <jython.version>2.7-b1</jython.version>
         <mockito.version>1.9.5</mockito.version>
-<<<<<<< HEAD
-        <selenium.version>2.32.0</selenium.version>
-        <webbit.version>0.4.14</webbit.version>
-=======
         <selenium.version>2.33.0</selenium.version>
         <webbit.version>0.4.15</webbit.version>
->>>>>>> 6ecc4be2
         <webbit-rest.version>0.2.0</webbit-rest.version>
         <jruby.version>1.7.4</jruby.version>
         <weld-se.version>2.0.2.Final</weld-se.version>
@@ -227,13 +222,6 @@
             </dependency>
 
             <dependency>
-                <groupId>org.eclipse.jetty</groupId>
-                <artifactId>jetty-servlet</artifactId>
-                <version>9.0.2.v20130417</version>
-                <scope>test</scope>
-            </dependency>
-
-            <dependency>
                 <groupId>org.hibernate</groupId>
                 <artifactId>hibernate-entitymanager</artifactId>
                 <version>${hibernate.version}</version>
@@ -320,11 +308,6 @@
             </dependency>
             <dependency>
                 <groupId>org.seleniumhq.selenium</groupId>
-                <artifactId>selenium-java</artifactId>
-                <version>${selenium.version}</version>
-            </dependency>
-            <dependency>
-                <groupId>org.seleniumhq.selenium</groupId>
                 <artifactId>selenium-chrome-driver</artifactId>
                 <version>${selenium.version}</version>
             </dependency>
@@ -363,11 +346,7 @@
                 <artifactId>openejb-core</artifactId>
                 <version>${openejb-core.version}</version>
             </dependency>
-            <dependency>
-                <groupId>org.apache.wicket</groupId>
-                <artifactId>wicket-core</artifactId>
-                <version>6.7.0</version>
-            </dependency>
+
             <dependency>
                 <groupId>net.sourceforge.cobertura</groupId>
                 <artifactId>cobertura</artifactId>
@@ -452,7 +431,6 @@
                 <module>examples/java-calculator</module>
                 <module>examples/groovy-calculator</module>
                 <module>examples/scala-calculator</module>
-                <module>examples/java-wicket</module>
                 <module>examples/java-webbit-websockets-selenium</module>
             </modules>
         </profile>
@@ -674,7 +652,7 @@
                 <plugin>
                     <groupId>org.apache.maven.plugins</groupId>
                     <artifactId>maven-surefire-plugin</artifactId>
-                    <version>2.14.1</version>
+                    <version>2.12.2</version>
                     <configuration>
                         <argLine>-Duser.language=en</argLine>
                         <argLine>-Xmx1024m</argLine>
@@ -684,24 +662,12 @@
                     </configuration>
                 </plugin>
 
-                <plugin>
-                    <groupId>org.apache.maven.plugins</groupId>
-                    <artifactId>maven-failsafe-plugin</artifactId>
-                    <version>2.14.1</version>
-                </plugin>
-
                 <!-- Non-standard plugins - alphabetically -->
 
                 <plugin>
                     <groupId>net.alchim31.maven</groupId>
                     <artifactId>scala-maven-plugin</artifactId>
                     <version>3.1.0</version>
-                </plugin>
-
-                <plugin>
-                    <groupId>org.codehaus.cargo</groupId>
-                    <artifactId>cargo-maven2-plugin</artifactId>
-                    <version>1.3.0</version>
                 </plugin>
 
                 <plugin>
