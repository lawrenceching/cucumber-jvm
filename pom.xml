<project xmlns="http://maven.apache.org/POM/4.0.0" xmlns:xsi="http://www.w3.org/2001/XMLSchema-instance" xsi:schemaLocation="http://maven.apache.org/POM/4.0.0 http://maven.apache.org/xsd/maven-4.0.0.xsd">
    <modelVersion>4.0.0</modelVersion>
    <parent>
        <groupId>io.cucumber</groupId>
        <artifactId>cucumber-parent</artifactId>
        <version>2.1.2</version>
    </parent>
    <artifactId>cucumber-jvm</artifactId>
    <version>7.0.0-SNAPSHOT</version>
    <packaging>pom</packaging>
    <name>Cucumber-JVM</name>
    <description>Cucumber for the JVM</description>
    <url>http://cucumber.io/</url>

    <properties>
        <!-- Tool chains, ect -->
        <base.java.version>1.8</base.java.version>
        <javadoc.java.version>8</javadoc.java.version>
        <toolchain.vendor>openjdk</toolchain.vendor>
        <toolchain.java.version>11</toolchain.java.version>

        <!--Semantic version -->
        <apiguardian-api.version>1.1.1</apiguardian-api.version>

        <!-- io.cucumber dependencies -->
<<<<<<< HEAD
        <cucumber-expressions.version>11.0.0</cucumber-expressions.version>
        <datatable.version>3.5.0</datatable.version>
        <create-meta.version>2.0.4</create-meta.version>
=======
        <cucumber-expressions.version>10.3.0</cucumber-expressions.version>
        <datatable.version>3.4.0</datatable.version>
        <create-meta.version>2.0.2</create-meta.version>
>>>>>>> b72ce529
        <tag-expressions.version>3.0.0</tag-expressions.version>
        <!-- Whenever messages is updated run `make update-cck` -->
        <messages.version>14.0.1</messages.version>
        <gherkin.version>15.0.2</gherkin.version>
        <html-formatter.version>12.0.0</html-formatter.version>

        <!--Test Dependencies-->
        <junit.version>4.13.1</junit.version>
        <junit-jupiter.version>5.7.0</junit-jupiter.version>
        <junit-platform.version>1.7.0</junit-platform.version>
        <hamcrest.version>2.2</hamcrest.version>
        <mockito.version>3.7.7</mockito.version>
        <!--Maven plugins-->
        <groovy.version>2.5.14</groovy.version>
    </properties>
    <scm>
        <connection>scm:git:git://github.com/cucumber/cucumber-jvm.git</connection>
        <developerConnection>scm:git:git@github.com:cucumber/cucumber-jvm.git</developerConnection>
        <url>git://github.com/cucumber/cucumber-jvm.git</url>
        <tag>HEAD</tag>
    </scm>

    <dependencyManagement>
        <dependencies>
            <dependency>
                <groupId>io.cucumber</groupId>
                <artifactId>tag-expressions</artifactId>
                <version>${tag-expressions.version}</version>
            </dependency>
            <dependency>
                <groupId>io.cucumber</groupId>
                <artifactId>messages</artifactId>
                <version>${messages.version}</version>
            </dependency>
            <dependency>
                <groupId>io.cucumber</groupId>
                <artifactId>cucumber-expressions</artifactId>
                <version>${cucumber-expressions.version}</version>
            </dependency>
            <dependency>
                <groupId>io.cucumber</groupId>
                <artifactId>html-formatter</artifactId>
                <version>${html-formatter.version}</version>
            </dependency>
            <dependency>
                <groupId>io.cucumber</groupId>
                <artifactId>datatable</artifactId>
                <version>${datatable.version}</version>
            </dependency>
            <dependency>
                <groupId>io.cucumber</groupId>
                <artifactId>datatable-matchers</artifactId>
                <version>${datatable.version}</version>
            </dependency>
            <dependency>
                <groupId>io.cucumber</groupId>
                <artifactId>create-meta</artifactId>
                <version>${create-meta.version}</version>
            </dependency>
            <dependency>
                <groupId>io.cucumber</groupId>
                <artifactId>docstring</artifactId>
                <version>${project.version}</version>
            </dependency>
            <dependency>
                <groupId>io.cucumber</groupId>
                <artifactId>cucumber-plugin</artifactId>
                <version>${project.version}</version>
            </dependency>
            <dependency>
                <groupId>io.cucumber</groupId>
                <artifactId>cucumber-core</artifactId>
                <version>${project.version}</version>
            </dependency>
            <dependency>
                <groupId>io.cucumber</groupId>
                <artifactId>cucumber-java</artifactId>
                <version>${project.version}</version>
            </dependency>
            <dependency>
                <groupId>io.cucumber</groupId>
                <artifactId>cucumber-java8</artifactId>
                <version>${project.version}</version>
            </dependency>
            <dependency>
                <groupId>io.cucumber</groupId>
                <artifactId>cucumber-spring</artifactId>
                <version>${project.version}</version>
            </dependency>
            <dependency>
                <groupId>io.cucumber</groupId>
                <artifactId>cucumber-junit</artifactId>
                <version>${project.version}</version>
            </dependency>
            <dependency>
                <groupId>io.cucumber</groupId>
                <artifactId>cucumber-testng</artifactId>
                <version>${project.version}</version>
            </dependency>
            <dependency>
                <groupId>io.cucumber</groupId>
                <artifactId>cucumber-picocontainer</artifactId>
                <version>${project.version}</version>
            </dependency>
            <dependency>
                <groupId>io.cucumber</groupId>
                <artifactId>cucumber-kotlin-java8</artifactId>
                <version>${project.version}</version>
            </dependency>
            <dependency>
                <groupId>io.cucumber</groupId>
                <artifactId>cucumber-gherkin</artifactId>
                <version>${project.version}</version>
            </dependency>
            <dependency>
                <groupId>io.cucumber</groupId>
                <artifactId>cucumber-gherkin-messages</artifactId>
                <version>${project.version}</version>
            </dependency>
            <dependency>
                <groupId>io.cucumber</groupId>
                <artifactId>cucumber-messages</artifactId>
                <version>${project.version}</version>
            </dependency>
            <dependency>
                <groupId>io.cucumber</groupId>
                <artifactId>cucumber-junit-platform-engine</artifactId>
                <version>${project.version}</version>
            </dependency>

            <dependency>
                <groupId>org.apiguardian</groupId>
                <artifactId>apiguardian-api</artifactId>
                <version>${apiguardian-api.version}</version>
            </dependency>

            <dependency>
                <groupId>org.hamcrest</groupId>
                <artifactId>hamcrest-core</artifactId>
                <version>${hamcrest.version}</version>
            </dependency>

            <dependency>
                <groupId>junit</groupId>
                <artifactId>junit</artifactId>
                <version>${junit.version}</version>
            </dependency>

            <dependency>
                <groupId>org.junit.jupiter</groupId>
                <artifactId>junit-jupiter</artifactId>
                <version>${junit-jupiter.version}</version>
            </dependency>
            <dependency>
                <groupId>org.junit.jupiter</groupId>
                <artifactId>junit-jupiter-api</artifactId>
                <version>${junit-jupiter.version}</version>
            </dependency>
            <dependency>
                <groupId>org.junit.jupiter</groupId>
                <artifactId>junit-jupiter-engine</artifactId>
                <version>${junit-jupiter.version}</version>
            </dependency>
            <dependency>
                <groupId>org.junit.vintage</groupId>
                <artifactId>junit-vintage-engine</artifactId>
                <version>${junit-jupiter.version}</version>
            </dependency>
            <dependency>
                <groupId>org.junit.platform</groupId>
                <artifactId>junit-platform-console</artifactId>
                <version>${junit-platform.version}</version>
            </dependency>
            <dependency>
                <groupId>org.junit.platform</groupId>
                <artifactId>junit-platform-engine</artifactId>
                <version>${junit-platform.version}</version>
            </dependency>
            <dependency>
                <groupId>org.junit.platform</groupId>
                <artifactId>junit-platform-testkit</artifactId>
                <version>${junit-platform.version}</version>
            </dependency>
            <dependency>
                <groupId>org.mockito</groupId>
                <artifactId>mockito-junit-jupiter</artifactId>
                <version>${mockito.version}</version>
            </dependency>
            <dependency>
                <groupId>org.mockito</groupId>
                <artifactId>mockito-core</artifactId>
                <version>${mockito.version}</version>
            </dependency>

        </dependencies>
    </dependencyManagement>

    <modules>
        <module>archetype</module>
        <module>cdi2</module>
        <module>core</module>
        <module>deltaspike</module>
        <module>docstring</module>
        <module>gherkin</module>
        <module>gherkin-messages</module>
        <module>guice</module>
        <module>jakarta-cdi</module>
        <module>java8</module>
        <module>java</module>
        <module>junit</module>
        <module>junit-platform-engine</module>
        <module>kotlin-java8</module>
        <module>needle</module>
        <module>openejb</module>
        <module>picocontainer</module>
        <module>plugin</module>
        <module>spring</module>
        <module>testng</module>
        <module>weld</module>
    </modules>

    <profiles>
        <profile>
            <id>examples</id>
            <activation>
                <activeByDefault>true</activeByDefault>
            </activation>
            <modules>
                <module>examples</module>
            </modules>
        </profile>
        <profile>
            <id>compatibility</id>
            <activation>
                <activeByDefault>true</activeByDefault>
            </activation>
            <modules>
                <module>compatibility</module>
            </modules>
        </profile>

        <profile>
            <id>spotless-apply</id>
            <activation>
                <activeByDefault>true</activeByDefault>
            </activation>
            <build>
                <pluginManagement>
                    <plugins>
                        <!-- Apply code format by default -->
                        <plugin>
                            <groupId>com.diffplug.spotless</groupId>
                            <artifactId>spotless-maven-plugin</artifactId>
                            <executions>
                                <execution>
                                    <id>spotless-apply</id>
                                    <phase>compile</phase>
                                    <goals>
                                        <goal>apply</goal>
                                    </goals>
                                </execution>
                            </executions>
                        </plugin>
                    </plugins>
                </pluginManagement>
            </build>
        </profile>

        <profile>
            <id>check-semantic-version</id>
            <build>
                <plugins>
                    <plugin>
                        <groupId>org.revapi</groupId>
                        <artifactId>revapi-maven-plugin</artifactId>
                        <executions>
                            <execution>
                                <id>check</id>
                                <goals>
                                    <goal>check</goal>
                                </goals>
                            </execution>
                        </executions>
                    </plugin>
                </plugins>
            </build>
        </profile>
    </profiles>

    <build>
        <plugins>
            <plugin>
                <groupId>org.apache.maven.plugins</groupId>
                <artifactId>maven-toolchains-plugin</artifactId>
                <executions>
                    <execution>
                        <goals>
                            <goal>toolchain</goal>
                        </goals>
                    </execution>
                </executions>
                <configuration>
                    <toolchains>
                        <jdk>
                            <version>${toolchain.java.version}</version>
                            <vendor>${toolchain.vendor}</vendor>
                        </jdk>
                    </toolchains>
                </configuration>
            </plugin>

            <!-- enable Java 9,10,11 compilation -->
            <plugin>
                <groupId>org.apache.maven.plugins</groupId>
                <artifactId>maven-compiler-plugin</artifactId>
                <executions>
                    <execution>
                        <id>java9</id>
                        <phase>compile</phase>
                    </execution>
                    <execution>
                        <id>java10</id>
                        <phase>compile</phase>
                    </execution>
                    <execution>
                        <id>java11</id>
                        <phase>compile</phase>
                    </execution>
                </executions>
            </plugin>

            <plugin>
                <groupId>org.commonjava.maven.plugins</groupId>
                <artifactId>directory-maven-plugin</artifactId>
                <version>0.3.1</version>
                <executions>
                    <execution>
                        <id>directories</id>
                        <goals>
                            <goal>highest-basedir</goal>
                        </goals>
                        <phase>initialize</phase>
                        <configuration>
                            <property>main.basedir</property>
                        </configuration>
                    </execution>
                </executions>
            </plugin>

            <!-- Check code format -->
            <plugin>
                <groupId>com.diffplug.spotless</groupId>
                <artifactId>spotless-maven-plugin</artifactId>
                <executions>
                    <execution>
                        <id>spotless-check</id>
                        <phase>verify</phase>
                        <goals>
                            <goal>check</goal>
                        </goals>
                    </execution>
                </executions>
            </plugin>

            <!-- Check style -->
            <plugin>
                <groupId>org.apache.maven.plugins</groupId>
                <artifactId>maven-checkstyle-plugin</artifactId>
                <executions>
                    <execution>
                        <id>validate</id>
                        <phase>verify</phase>
                        <goals>
                            <goal>check</goal>
                        </goals>
                    </execution>
                </executions>
            </plugin>
        </plugins>

        <pluginManagement>
            <plugins>
                <!-- Standard plugins - alphabetically -->
                <plugin>
                    <groupId>org.apache.maven.plugins</groupId>
                    <artifactId>maven-antrun-plugin</artifactId>
                    <dependencies>
                        <dependency>
                            <groupId>org.codehaus.groovy</groupId>
                            <artifactId>groovy-ant</artifactId>
                            <version>${groovy.version}</version>
                        </dependency>
                        <dependency>
                            <groupId>org.codehaus.groovy</groupId>
                            <artifactId>groovy-templates</artifactId>
                            <version>${groovy.version}</version>
                        </dependency>
                        <!--
                        Gherkin is used during build time to generate code. We add it to the plugin classpath to prevent polluting
                        the compile/test classpaths.
                        -->
                        <dependency>
                            <groupId>io.cucumber</groupId>
                            <artifactId>gherkin</artifactId>
                            <version>${gherkin.version}</version>
                        </dependency>
                    </dependencies>
                </plugin>

                <plugin>
                    <groupId>org.apache.maven.plugins</groupId>
                    <artifactId>maven-compiler-plugin</artifactId>
                    <configuration>
                        <source>${base.java.version}</source>
                        <target>${base.java.version}</target>
                    </configuration>
                    <executions>
                        <!-- for Java 9 -->
                        <execution>
                            <id>java9</id>
                            <phase>none</phase>
                            <goals>
                                <goal>compile</goal>
                            </goals>
                            <configuration>
                                <release>9</release>
                                <jdkToolchain>
                                    <version>9</version>
                                </jdkToolchain>
                                <compileSourceRoots>
                                    <compileSourceRoot>${project.basedir}/src/main/java9</compileSourceRoot>
                                </compileSourceRoots>
                                <multiReleaseOutput>true</multiReleaseOutput>
                            </configuration>
                        </execution>

                        <!-- for Java 10 -->
                        <execution>
                            <id>java10</id>
                            <phase>none</phase>
                            <goals>
                                <goal>compile</goal>
                            </goals>
                            <configuration>
                                <release>10</release>
                                <jdkToolchain>
                                    <version>10</version>
                                </jdkToolchain>
                                <compileSourceRoots>
                                    <compileSourceRoot>${project.basedir}/src/main/java10</compileSourceRoot>
                                </compileSourceRoots>
                                <multiReleaseOutput>true</multiReleaseOutput>
                            </configuration>
                        </execution>

                        <!-- for Java 11 -->
                        <execution>
                            <id>java11</id>
                            <phase>none</phase>
                            <goals>
                                <goal>compile</goal>
                            </goals>
                            <configuration>
                                <release>11</release>
                                <jdkToolchain>
                                    <version>11</version>
                                </jdkToolchain>
                                <compileSourceRoots>
                                    <compileSourceRoot>${project.basedir}/src/main/java11</compileSourceRoot>
                                </compileSourceRoots>
                                <multiReleaseOutput>true</multiReleaseOutput>
                            </configuration>
                        </execution>
                    </executions>
                </plugin>

                <plugin>
                    <groupId>org.apache.maven.plugins</groupId>
                    <artifactId>maven-javadoc-plugin</artifactId>
                    <configuration>
                        <doclint>none</doclint>
                        <source>${javadoc.java.version}</source>
                        <excludePackageNames>io.cucumber.examples:org.springframework</excludePackageNames>
                        <links>
                            <link>https://junit.org/junit4/javadoc/latest/</link>
                            <!-- javadoc plugin can't port docs for modularized code to
                               non-modularized code -->
                            <!-- <link>https://junit.org/junit5/docs/current/api/</link>-->
                            <!-- javadoc.io is down -->
                            <!-- <link>https://javadoc.io/doc/org.testng/testng/7.1.0/</link> -->
                        </links>
                        <groups>
                            <group>
                                <title>API Packages</title>
                                <packages>
                                    cucumber.api.*:io.cucumber.core.api:io.cucumber.core.api.*:io.cucumber.junit:io.cucumber.junit.platform.engine:io.cucumber.testng:io.cucumber.java:io.cucumber.java8:io.cucumber.docstring:io.cucumber.plugin:io.cucumber.plugin.event
                                </packages>
                            </group>
                            <group>
                                <title>I18n</title>
                                <packages>io.cucumber.java8.*:io.cucumber.java.*</packages>
                            </group>
                            <group>
                                <title>Dependency Injection Providers</title>
                                <packages>
                                    io.cucumber.spring:io.cucumber.weld:io.cucumber.guice:io.cucumber.needle:io.cucumber.picocontainer:io.cucumber.openejb:io.cucumber.cdi2:io.cucumber.deltaspike
                                </packages>
                            </group>
                        </groups>
                        <stylesheet>java</stylesheet>
                    </configuration>
                </plugin>

                <!-- Semantic version check  -->
                <plugin>
                    <groupId>org.revapi</groupId>
                    <artifactId>revapi-maven-plugin</artifactId>
                    <version>0.13.2</version>
                    <dependencies>
                        <dependency>
                            <groupId>org.revapi</groupId>
                            <artifactId>revapi-java</artifactId>
                            <version>0.23.2</version>
                        </dependency>
                    </dependencies>
                    <configuration>
                        <analysisConfiguration>
                            <revapi.semver.ignore>
                                <enabled>true</enabled>
                                <versionIncreaseAllows>
                                    <major>breaking</major>
                                    <minor>nonBreaking</minor>
                                    <patch>equivalent</patch>
                                </versionIncreaseAllows>
                            </revapi.semver.ignore>
                            <revapi.differences id="intentional-api-changes">
                                <ignore>true</ignore>
                            </revapi.differences>
                            <revapi.differences id="internal-api-issues">
                                <ignore>true</ignore>
                            </revapi.differences>
                        </analysisConfiguration>
                        <analysisConfigurationFiles>
                            <configurationFile>
                                <path>${main.basedir}/.revapi/api-changes.json</path>
                                <roots>
                                    <root>7.0.0</root>
                                    <root>internal</root>
                                </roots>
                            </configurationFile>
                        </analysisConfigurationFiles>
                    </configuration>
                </plugin>

                <plugin>
                    <groupId>com.diffplug.spotless</groupId>
                    <artifactId>spotless-maven-plugin</artifactId>
                    <configuration>
                        <java>
                            <eclipse>
                                <file>${main.basedir}/.spotless/eclipse-formatter-settings.xml</file>
                            </eclipse>
                            <importOrder>
                                <file>${main.basedir}/.spotless/intelij-idea.importorder</file>
                            </importOrder>
                        </java>
                    </configuration>
                </plugin>

                <!-- Check style -->
                <plugin>
                    <groupId>org.apache.maven.plugins</groupId>
                    <artifactId>maven-checkstyle-plugin</artifactId>
                    <configuration>
                        <consoleOutput>true</consoleOutput>
                        <failsOnError>true</failsOnError>
                        <checkstyleRules>
                            <module name="Checker">
                                <property name="severity" value="error" />
                                <module name="TreeWalker">
                                    <module name="AvoidStarImport" />
                                    <module name="JavadocMethod">
                                        <property name="allowMissingParamTags" value="true" />
                                        <property name="allowMissingReturnTag" value="true" />
                                    </module>
                                    <module name="NonEmptyAtclauseDescription" />
                                    <module name="SuppressWarningsHolder" />
                                    <module name="UnusedImports">
                                        <property name="processJavadoc" value="true" />
                                    </module>
                                </module>
                                <module name="SuppressWarningsFilter" />
                                <module name="RegexpSingleline">
                                    <property name="format" value="@author" />
                                    <property name="message" value="Please do not use @author tags" />
                                    <property name="fileExtensions" value="java,groovy,kt" />
                                </module>
                            </module>
                        </checkstyleRules>
                    </configuration>
                </plugin>
            </plugins>
        </pluginManagement>
    </build>
</project><|MERGE_RESOLUTION|>--- conflicted
+++ resolved
@@ -23,15 +23,9 @@
         <apiguardian-api.version>1.1.1</apiguardian-api.version>
 
         <!-- io.cucumber dependencies -->
-<<<<<<< HEAD
-        <cucumber-expressions.version>11.0.0</cucumber-expressions.version>
+        <cucumber-expressions.version>10.3.0</cucumber-expressions.version>
         <datatable.version>3.5.0</datatable.version>
         <create-meta.version>2.0.4</create-meta.version>
-=======
-        <cucumber-expressions.version>10.3.0</cucumber-expressions.version>
-        <datatable.version>3.4.0</datatable.version>
-        <create-meta.version>2.0.2</create-meta.version>
->>>>>>> b72ce529
         <tag-expressions.version>3.0.0</tag-expressions.version>
         <!-- Whenever messages is updated run `make update-cck` -->
         <messages.version>14.0.1</messages.version>
