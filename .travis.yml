--- conflicted
+++ resolved
@@ -6,15 +6,8 @@
 - openjdk7
 matrix:
   include:
-<<<<<<< HEAD
-  - jdk: openjdk6
-    script: mvn -q deploy --settings .travis-settings.xml -Dno.gem.deploy=true
-  - jdk: oraclejdk7
-    script: mvn -q install -P examples
-=======
   - jdk: oraclejdk7
     script: mvn -q deploy -p android --settings .travis-settings.xml -Dno.gem.deploy=true -Dandroid.device=test
->>>>>>> 62dc25fe
     before_install:
       # Install base Android SDK
       - sudo apt-get update -qq
@@ -36,10 +29,6 @@
       - emulator -avd test -no-skin -no-audio -no-window &
     before_script:
       - ./android/wait_for_emulator
-<<<<<<< HEAD
-
-=======
->>>>>>> 62dc25fe
 branches:
   only:
   - master
