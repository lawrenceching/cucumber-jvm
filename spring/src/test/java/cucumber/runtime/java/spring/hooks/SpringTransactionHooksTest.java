package cucumber.runtime.java.spring.hooks;

import org.junit.Before;
import org.junit.Test;
import org.junit.runner.RunWith;
import org.mockito.Mock;
import org.mockito.runners.MockitoJUnitRunner;
import org.springframework.beans.factory.BeanFactory;
import org.springframework.transaction.PlatformTransactionManager;
import org.springframework.transaction.TransactionDefinition;
import org.springframework.transaction.support.SimpleTransactionStatus;

import static org.junit.Assert.assertSame;
import static org.mockito.Mockito.*;

@RunWith(MockitoJUnitRunner.class)
public class SpringTransactionHooksTest {

    private SpringTransactionHooks target;
<<<<<<< HEAD

    @Mock
    private PlatformTransactionManager mockedPlatformTransactionManager;

    @Before
    public void setUp() {
        target = new SpringTransactionHooks();
        target.setTxMgr(mockedPlatformTransactionManager);
    }

    @Test
    public void shouldObtainOrStartTransactionInBeforeHook() {
        final SimpleTransactionStatus dummyTxStatus = new SimpleTransactionStatus();
        when(mockedPlatformTransactionManager.getTransaction(isA(TransactionDefinition.class))).thenReturn(dummyTxStatus);

        target.rollBackBeforeHook();

        assertSame(target.txStatus, dummyTxStatus);
    }

    @Test
    public void shouldTriggerTransactionRollbackInAfterHook() {
        final SimpleTransactionStatus dummyTxStatus = new SimpleTransactionStatus();
        target.txStatus = dummyTxStatus;

        mockedPlatformTransactionManager.rollback(dummyTxStatus);

        verify(mockedPlatformTransactionManager).rollback(dummyTxStatus);
    }
=======
>>>>>>> 0fac5b87

    @Mock
    private BeanFactory mockedBeanFactory;
    @Mock
    private PlatformTransactionManager mockedPlatformTransactionManager;

    @Before
    public void setUp() {
        target = new SpringTransactionHooks() {
            @Override
            PlatformTransactionManager obtainPlatformTransactionManager() {
                return mockedPlatformTransactionManager;
            }
        };
        target.setBeanFactory(mockedBeanFactory);
    }

    @Test
    public void shouldObtainPlatformTransactionManagerByTypeWhenTxnManagerBeanNameNotSet() {
        SpringTransactionHooks localTarget = new SpringTransactionHooks();
        localTarget.setBeanFactory(mockedBeanFactory);

        when(mockedBeanFactory.getBean(PlatformTransactionManager.class)).thenReturn(mockedPlatformTransactionManager);

        assertSame(localTarget.obtainPlatformTransactionManager(), mockedPlatformTransactionManager);

        verify(mockedBeanFactory).getBean(PlatformTransactionManager.class);
    }

    @Test
    public void shouldObtainPlatformTransactionManagerByNameWhenTxnManagerBeanNameIsSet() {
        SpringTransactionHooks localTarget = new SpringTransactionHooks();
        localTarget.setBeanFactory(mockedBeanFactory);
        final String txnManagerBeanName = "myTxnManagerBeanName";
        localTarget.setTxnManagerBeanName(txnManagerBeanName);

        when(mockedBeanFactory.getBean(txnManagerBeanName, PlatformTransactionManager.class)).thenReturn(mockedPlatformTransactionManager);

        assertSame(localTarget.obtainPlatformTransactionManager(), mockedPlatformTransactionManager);

        verify(mockedBeanFactory).getBean(txnManagerBeanName, PlatformTransactionManager.class);
    }

    @Test
    public void shouldObtainOrStartTransactionInBeforeHook() {
        final SimpleTransactionStatus dummyTxStatus = new SimpleTransactionStatus();
        when(mockedPlatformTransactionManager.getTransaction(isA(TransactionDefinition.class))).thenReturn(dummyTxStatus);

        target.rollBackBeforeHook();

        assertSame(target.txStatus, dummyTxStatus);
    }

    @Test
    public void shouldTriggerTransactionRollbackInAfterHook() {
        final SimpleTransactionStatus dummyTxStatus = new SimpleTransactionStatus();
        target.txStatus = dummyTxStatus;

        target.rollBackAfterHook();

        verify(mockedPlatformTransactionManager).rollback(dummyTxStatus);
    }

}<|MERGE_RESOLUTION|>--- conflicted
+++ resolved
@@ -17,38 +17,6 @@
 public class SpringTransactionHooksTest {
 
     private SpringTransactionHooks target;
-<<<<<<< HEAD
-
-    @Mock
-    private PlatformTransactionManager mockedPlatformTransactionManager;
-
-    @Before
-    public void setUp() {
-        target = new SpringTransactionHooks();
-        target.setTxMgr(mockedPlatformTransactionManager);
-    }
-
-    @Test
-    public void shouldObtainOrStartTransactionInBeforeHook() {
-        final SimpleTransactionStatus dummyTxStatus = new SimpleTransactionStatus();
-        when(mockedPlatformTransactionManager.getTransaction(isA(TransactionDefinition.class))).thenReturn(dummyTxStatus);
-
-        target.rollBackBeforeHook();
-
-        assertSame(target.txStatus, dummyTxStatus);
-    }
-
-    @Test
-    public void shouldTriggerTransactionRollbackInAfterHook() {
-        final SimpleTransactionStatus dummyTxStatus = new SimpleTransactionStatus();
-        target.txStatus = dummyTxStatus;
-
-        mockedPlatformTransactionManager.rollback(dummyTxStatus);
-
-        verify(mockedPlatformTransactionManager).rollback(dummyTxStatus);
-    }
-=======
->>>>>>> 0fac5b87
 
     @Mock
     private BeanFactory mockedBeanFactory;
