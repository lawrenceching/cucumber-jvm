<project xmlns="http://maven.apache.org/POM/4.0.0" xmlns:xsi="http://www.w3.org/2001/XMLSchema-instance" xsi:schemaLocation="http://maven.apache.org/POM/4.0.0 http://maven.apache.org/xsd/maven-4.0.0.xsd">
    <modelVersion>4.0.0</modelVersion>

    <parent>
        <groupId>io.cucumber</groupId>
        <artifactId>cucumber-jvm</artifactId>
        <version>4.4.1-SNAPSHOT</version>
    </parent>

    <artifactId>cucumber-spring</artifactId>
    <packaging>jar</packaging>
    <name>Cucumber-JVM: Spring</name>

    <properties>
<<<<<<< HEAD
        <project.Automatic-Module-Name>io.cucumber.spring</project.Automatic-Module-Name>
        <spring.version>5.1.3.RELEASE</spring.version>
=======
        <spring.version>5.1.8.RELEASE</spring.version>
>>>>>>> b1708811
        <javax.servlet-api.version>4.0.1</javax.servlet-api.version>
    </properties>

    <dependencies>
        <dependency>
            <groupId>io.cucumber</groupId>
            <artifactId>cucumber-java</artifactId>
        </dependency>

        <dependency>
            <groupId>org.springframework</groupId>
            <artifactId>spring-tx</artifactId>
            <version>${spring.version}</version>
            <scope>provided</scope>
        </dependency>
        <dependency>
            <groupId>org.springframework</groupId>
            <artifactId>spring-context-support</artifactId>
            <version>${spring.version}</version>
            <scope>provided</scope>
        </dependency>
        <dependency>
            <groupId>org.springframework</groupId>
            <artifactId>spring-test</artifactId>
            <version>${spring.version}</version>
            <scope>provided</scope>
        </dependency>
        <dependency>
            <groupId>org.springframework</groupId>
            <artifactId>spring-web</artifactId>
            <version>${spring.version}</version>
            <scope>test</scope>
        </dependency>
        <dependency>
            <groupId>org.springframework</groupId>
            <artifactId>spring-webmvc</artifactId>
            <version>${spring.version}</version>
            <scope>test</scope>
        </dependency>
        <dependency>
            <groupId>javax.servlet</groupId>
            <artifactId>javax.servlet-api</artifactId>
            <version>${javax.servlet-api.version}</version>
            <scope>test</scope>
        </dependency>
        <dependency>
            <groupId>io.cucumber</groupId>
            <artifactId>cucumber-junit</artifactId>
            <scope>test</scope>
        </dependency>
        <dependency>
            <groupId>org.mockito</groupId>
            <artifactId>mockito-core</artifactId>
            <scope>test</scope>
        </dependency>
        <dependency>
            <groupId>junit</groupId>
            <artifactId>junit</artifactId>
            <scope>test</scope>
        </dependency>
    </dependencies>

</project><|MERGE_RESOLUTION|>--- conflicted
+++ resolved
@@ -12,12 +12,8 @@
     <name>Cucumber-JVM: Spring</name>
 
     <properties>
-<<<<<<< HEAD
         <project.Automatic-Module-Name>io.cucumber.spring</project.Automatic-Module-Name>
-        <spring.version>5.1.3.RELEASE</spring.version>
-=======
         <spring.version>5.1.8.RELEASE</spring.version>
->>>>>>> b1708811
         <javax.servlet-api.version>4.0.1</javax.servlet-api.version>
     </properties>
 
