package cucumber.runtime.jruby;

import cucumber.io.Resource;
import cucumber.io.ResourceLoader;
import cucumber.runtime.Backend;
<<<<<<< HEAD
import cucumber.runtime.CucumberException;
=======
import cucumber.runtime.PendingException;
>>>>>>> f7ed8de9
import cucumber.runtime.World;
import gherkin.formatter.model.Step;
import org.jruby.RubyObject;
import org.jruby.embed.ScriptingContainer;

import java.io.IOException;
import java.io.InputStreamReader;
import java.io.UnsupportedEncodingException;
import java.util.List;

public class JRubyBackend implements Backend {
    private static final String DSL = "/cucumber/runtime/jruby/dsl.rb";
    private final ScriptingContainer jruby = new ScriptingContainer();
    private World world;
    private ResourceLoader resourceLoader;

    public JRubyBackend(ResourceLoader resourceLoader) throws UnsupportedEncodingException {
        this.resourceLoader = resourceLoader;
        jruby.put("$backend", this);
        jruby.setClassLoader(this.getClass().getClassLoader());
        jruby.runScriptlet(new InputStreamReader(getClass().getResourceAsStream(DSL), "UTF-8"), DSL);
    }

    @Override
    public void buildWorld(List<String> gluePaths, World world) {
        this.world = world;
        jruby.put("$world", new Object());

        for (String gluePath : gluePaths) {
            for (Resource resource : resourceLoader.resources(gluePath, ".rb")) {
                runScriptlet(resource);
            }
        }
    }

    private void runScriptlet(Resource resource) {
        try {
            jruby.runScriptlet(new InputStreamReader(resource.getInputStream()), resource.getPath());
        } catch (IOException e) {
            throw new CucumberException(e);
        }
    }

    @Override
    public void disposeWorld() {
    }

    @Override
    public String getSnippet(Step step) {
        return new JRubySnippetGenerator(step).getSnippet();
    }

    public void pending(String reason) throws PendingException {
        throw new PendingException(reason);
    }

    public void addStepdef(RubyObject stepdef) {
        world.addStepDefinition(new JRubyStepDefinition(stepdef));
    }

    public void addBeforeHook(RubyObject body) {
        world.addBeforeHook(new JRubyHookDefinition(new String[0], body));
    }

    public void addAfterHook(RubyObject body) {
        world.addAfterHook(new JRubyHookDefinition(new String[0], body));
    }

}<|MERGE_RESOLUTION|>--- conflicted
+++ resolved
@@ -3,11 +3,8 @@
 import cucumber.io.Resource;
 import cucumber.io.ResourceLoader;
 import cucumber.runtime.Backend;
-<<<<<<< HEAD
 import cucumber.runtime.CucumberException;
-=======
 import cucumber.runtime.PendingException;
->>>>>>> f7ed8de9
 import cucumber.runtime.World;
 import gherkin.formatter.model.Step;
 import org.jruby.RubyObject;
@@ -27,7 +24,7 @@
     public JRubyBackend(ResourceLoader resourceLoader) throws UnsupportedEncodingException {
         this.resourceLoader = resourceLoader;
         jruby.put("$backend", this);
-        jruby.setClassLoader(this.getClass().getClassLoader());
+        jruby.setClassLoader(getClass().getClassLoader());
         jruby.runScriptlet(new InputStreamReader(getClass().getResourceAsStream(DSL), "UTF-8"), DSL);
     }
 
