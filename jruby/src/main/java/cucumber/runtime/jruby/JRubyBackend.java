--- conflicted
+++ resolved
@@ -60,14 +60,13 @@
         return new JRubySnippetGenerator(step).getSnippet();
     }
 
-<<<<<<< HEAD
+    public void pending(String reason) throws PendingException {
+        throw new PendingException(reason);
+    }
+
     public void runStep(String uri, Locale locale, String stepString) throws Throwable {
         Step s = new Step(Collections.<Comment>emptyList(), "Given ", stepString, 0, null, null);
         world.runUnreportedStep(uri, s, locale);
-=======
-    public void pending(String reason) throws PendingException {
-        throw new PendingException(reason);
->>>>>>> c196d7a2
     }
 
     public void addStepdef(RubyObject stepdef) {
