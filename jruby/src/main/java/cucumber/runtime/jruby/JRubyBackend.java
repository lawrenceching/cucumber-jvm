--- conflicted
+++ resolved
@@ -91,19 +91,13 @@
         throw new PendingException(reason);
     }
 
-<<<<<<< HEAD
     public void runStep(String uri, Locale locale, String stepKeyword, String stepName, int line, DataTable dataTable, DocString docString) throws Throwable {
         List<DataTableRow> dataTableRows = null;
         if (dataTable != null) {
             dataTableRows = dataTable.getGherkinRows();
         }
 
-        world.runUnreportedStep(uri, locale, stepKeyword, stepName, line, dataTableRows, docString);
-=======
-    public void runStep(String uri, Locale locale, String stepKeyword, String stepName, int line) throws Throwable {
-        //TODO: need a way to request running of an additional step!
-        unreportedStepExecutor.runUnreportedStep(uri, locale, stepKeyword, stepName, line);
->>>>>>> 6c0dccdc
+        unreportedStepExecutor.runUnreportedStep(uri, locale, stepKeyword, stepName, line, dataTableRows, docString);
     }
 
     public void addStepdef(RubyObject stepdef) {
