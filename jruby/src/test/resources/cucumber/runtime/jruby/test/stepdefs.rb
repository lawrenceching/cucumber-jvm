--- conflicted
+++ resolved
@@ -23,7 +23,24 @@
   assert_not_nil(@argument, "Argument should not be nil")
 end
 
-<<<<<<< HEAD
+Given /^a pending stepdef without an explicit reason$/ do 
+  begin
+    pending
+  rescue Exception => @exception
+  end
+end
+
+Given /^a pending stepdef with reason "([^"]*)"$/ do |reason|
+  begin
+    pending reason
+  rescue Exception => @exception
+  end
+end
+
+Then /^the pending stepdef throws a pending exception with "([^"]*)"$/ do |message|
+  assert_match /.*PendingException: #{message}$/, @exception.message
+end
+
 Given /^a step called from another$/ do
   @called ||= 0
   @called += 1
@@ -47,22 +64,4 @@
 
 Then /I get an exception$/ do
   assert_not_nil(@exception, "I should have gotten an exception")
-=======
-Given /^a pending stepdef without an explicit reason$/ do 
-  begin
-    pending
-  rescue Exception => @exception
-  end
-end
-
-Given /^a pending stepdef with reason "([^"]*)"$/ do |reason|
-  begin
-    pending reason
-  rescue Exception => @exception
-  end
-end
-
-Then /^the pending stepdef throws a pending exception with "([^"]*)"$/ do |message|
-  assert_match /.*PendingException: #{message}$/, @exception.message
->>>>>>> c196d7a2
 end