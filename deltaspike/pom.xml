--- conflicted
+++ resolved
@@ -5,11 +5,7 @@
     <parent>
         <groupId>io.cucumber</groupId>
         <artifactId>cucumber-jvm</artifactId>
-<<<<<<< HEAD
         <version>6.0.0-SNAPSHOT</version>
-=======
-        <version>5.7.0-SNAPSHOT</version>
->>>>>>> e544745e
     </parent>
 
     <artifactId>cucumber-deltaspike</artifactId>
