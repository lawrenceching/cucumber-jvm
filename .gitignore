*.iws
<<<<<<< HEAD
*.ipr
=======
.settings
.classpath
.project
>>>>>>> c9fa125d
target
pkg
*.jar<|MERGE_RESOLUTION|>--- conflicted
+++ resolved
@@ -1,11 +1,8 @@
 *.iws
-<<<<<<< HEAD
 *.ipr
-=======
 .settings
 .classpath
 .project
->>>>>>> c9fa125d
 target
 pkg
 *.jar