--- conflicted
+++ resolved
@@ -370,92 +370,6 @@
         when(resource1.getInputStream()).thenReturn(new ByteArrayInputStream(feature.getBytes("UTF-8")));
         when(resourceLoader.resources(featurePath, ".feature")).thenReturn(asList(resource1));
     }
-<<<<<<< HEAD
-}
-
-class FormatterMissingLifecycleMethods implements Formatter, Reporter {
-    @Override
-    public void startOfScenarioLifeCycle(gherkin.formatter.model.Scenario arg0) {
-        throw new NoSuchMethodError(); // simulate that this method is not implemented
-    }
-
-    @Override
-    public void endOfScenarioLifeCycle(gherkin.formatter.model.Scenario arg0) {
-        throw new NoSuchMethodError(); // simulate that this method is not implemented
-    }
-
-    @Override
-    public void after(Match arg0, Result arg1) {
-    }
-
-    @Override
-    public void before(Match arg0, Result arg1) {
-    }
-
-    @Override
-    public void embedding(String arg0, byte[] arg1) {
-    }
-
-    @Override
-    public void match(Match arg0) {
-    }
-
-    @Override
-    public void result(Result arg0) {
-    }
-
-    @Override
-    public void write(String arg0) {
-    }
-
-    @Override
-    public void background(Background arg0) {
-    }
-
-    @Override
-    public void close() {
-    }
-
-    @Override
-    public void done() {
-    }
-
-    @Override
-    public void eof() {
-    }
-
-    @Override
-    public void examples(Examples arg0) {
-    }
-
-    @Override
-    public void feature(Feature arg0) {
-
-    }
-
-    @Override
-    public void scenario(gherkin.formatter.model.Scenario arg0) {
-
-    }
-
-    @Override
-    public void scenarioOutline(ScenarioOutline arg0) {
-    }
-
-    @Override
-    public void step(Step arg0) {
-    }
-
-    @Override
-    public void syntaxError(String arg0, String arg1, List<String> arg2, String arg3, Integer arg4) {
-    }
-
-    @Override
-    public void uri(String arg0) {
-    }
-
-}
-=======
 
     private void assertPluginExists(List<Object> plugins, String pluginName) {
         assertTrue(pluginName + " not found among the plugins", pluginExists(plugins, pluginName));
@@ -475,4 +389,86 @@
         return found;
     }
 }
->>>>>>> fd317c35
+
+class FormatterMissingLifecycleMethods implements Formatter, Reporter {
+    @Override
+    public void startOfScenarioLifeCycle(gherkin.formatter.model.Scenario arg0) {
+        throw new NoSuchMethodError(); // simulate that this method is not implemented
+    }
+
+    @Override
+    public void endOfScenarioLifeCycle(gherkin.formatter.model.Scenario arg0) {
+        throw new NoSuchMethodError(); // simulate that this method is not implemented
+    }
+
+    @Override
+    public void after(Match arg0, Result arg1) {
+    }
+
+    @Override
+    public void before(Match arg0, Result arg1) {
+    }
+
+    @Override
+    public void embedding(String arg0, byte[] arg1) {
+    }
+
+    @Override
+    public void match(Match arg0) {
+    }
+
+    @Override
+    public void result(Result arg0) {
+    }
+
+    @Override
+    public void write(String arg0) {
+    }
+
+    @Override
+    public void background(Background arg0) {
+    }
+
+    @Override
+    public void close() {
+    }
+
+    @Override
+    public void done() {
+    }
+
+    @Override
+    public void eof() {
+    }
+
+    @Override
+    public void examples(Examples arg0) {
+    }
+
+    @Override
+    public void feature(Feature arg0) {
+
+    }
+
+    @Override
+    public void scenario(gherkin.formatter.model.Scenario arg0) {
+
+    }
+
+    @Override
+    public void scenarioOutline(ScenarioOutline arg0) {
+    }
+
+    @Override
+    public void step(Step arg0) {
+    }
+
+    @Override
+    public void syntaxError(String arg0, String arg1, List<String> arg2, String arg3, Integer arg4) {
+    }
+
+    @Override
+    public void uri(String arg0) {
+    }
+
+}