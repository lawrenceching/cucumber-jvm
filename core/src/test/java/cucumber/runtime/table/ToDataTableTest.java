package cucumber.runtime.table;

import cucumber.api.DataTable;
import cucumber.runtime.CucumberException;
import cucumber.runtime.ParameterInfo;
import cucumber.runtime.xstream.LocalizedXStreams;
import org.junit.Before;
import org.junit.Test;

<<<<<<< HEAD
import java.util.Date;
import java.util.LinkedHashMap;
import java.util.List;
import java.util.Locale;
import java.util.Map;
=======
import java.lang.reflect.Type;
import java.util.*;
>>>>>>> 1500f106

import static java.util.Arrays.asList;
import static org.junit.Assert.assertEquals;
import static org.junit.Assert.fail;

public class ToDataTableTest {
    private static final String DD_MM_YYYY = "dd/MM/yyyy";
    private static final ParameterInfo PARAMETER_INFO = new ParameterInfo(null, DD_MM_YYYY, null, null);
    private TableConverter tc;

    @Before
    public void createTableConverterWithDateFormat() {
        LocalizedXStreams.LocalizedXStream xStream = new LocalizedXStreams(Thread.currentThread().getContextClassLoader()).get(Locale.US);
        tc = new TableConverter(xStream, new ParameterInfo(null, DD_MM_YYYY, null, null));
    }

    @Test
    public void converts_list_of_beans_to_table() {
        List<UserPojo> users = tc.toList(personTable(), UserPojo.class);
        DataTable table = tc.toTable(users);
        assertEquals("" +
                "      | credits | name        | birthDate  |\n" +
                "      | 1,000   | Sid Vicious | 10/05/1957 |\n" +
                "      | 3,000   | Frank Zappa | 21/12/1940 |\n" +
                "", table.toString());
    }

    @Test
    public void converts_list_of_beans_with_null_to_table() {
        List<UserPojo> users = tc.toList(personTableWithNull(), UserPojo.class);
        DataTable table = tc.toTable(users, "name", "birthDate", "credits");
        assertEquals("" +
                "      | name        | birthDate  | credits |\n" +
                "      | Sid Vicious |            | 1,000   |\n" +
                "      | Frank Zappa | 21/12/1940 | 3,000   |\n" +
                "", table.toString());
    }

    @Test
    public void gives_a_nice_error_message_when_field_is_missing() {
        try {
            tc.toList(TableParser.parse("" +
                    "| name        | birthDate  | crapola  |\n" +
                    "| Sid Vicious | 10/05/1957 | 1,000    |\n" +
                    "| Frank Zappa | 21/12/1940 | 3,000    |\n" +
                    "", PARAMETER_INFO),
                    UserPojo.class);
            fail();
        } catch (CucumberException e) {
            assertEquals("No such field cucumber.runtime.table.ToDataTableTest$UserPojo.crapola", e.getMessage());
        }
    }

    @Test
    public void gives_a_nice_error_message_when_primitive_field_is_null() {
        try {
            tc.toList(TableParser.parse("" +
                    "| credits     |\n" +
                    "| 5           |\n" +
                    "|             |\n" +
                    "", PARAMETER_INFO),
                    PojoWithInt.class
            );
            fail();
        } catch (CucumberException e) {
            assertEquals("Can't assign null value to one of the primitive fields in cucumber.runtime.table.ToDataTableTest$PojoWithInt. Please use boxed types.", e.getMessage());
        }
    }

    @Test
    public void gives_a_meaningfull_error_message_when_field_is_repeated() {
        try {
            tc.toList(TableParser.parse("" +
                    "| credits     | credits     |\n" +
                    "| 5           | 5           |\n" +
                    "", PARAMETER_INFO),
                    UserPojo.class
            );
            fail();
        } catch (CucumberException e) {
            assertEquals("Duplicate field credits", e.getMessage());
        }
    }

    @Test
    public void converts_list_of_beans_to_table_with_explicit_columns() {
        List<UserPojo> users = tc.toList(personTable(), UserPojo.class);
        DataTable table = tc.toTable(users, "name", "birthDate", "credits");
        assertEquals("" +
                "      | name        | birthDate  | credits |\n" +
                "      | Sid Vicious | 10/05/1957 | 1,000   |\n" +
                "      | Frank Zappa | 21/12/1940 | 3,000   |\n" +
                "", table.toString());
    }

    @Test
    public void diffs_round_trip() {
        List<UserPojo> users = tc.toList(personTable(), UserPojo.class);
        personTable().diff(users);
    }

    private DataTable personTable() {
        return TableParser.parse("" +
                "| name        | birthDate  | credits  |\n" +
                "| Sid Vicious | 10/05/1957 | 1,000    |\n" +
                "| Frank Zappa | 21/12/1940 | 3,000    |\n" +
                "", PARAMETER_INFO);
    }

    private DataTable personTableWithNull() {
        return TableParser.parse("" +
                "| name        | birthDate  | credits  |\n" +
                "| Sid Vicious |            | 1,000    |\n" +
                "| Frank Zappa | 21/12/1940 | 3,000    |\n" +
                "", PARAMETER_INFO);
    }

    @Test
    public void converts_list_of_list_of_number_to_table() {
        List<? extends List<? extends Number>> lists = asList(asList(0.5, 1.5), asList(99.0, 1000.5));
        DataTable table = tc.toTable(lists);
        assertEquals("" +
                "      | 0.5 | 1.5     |\n" +
                "      | 99  | 1,000.5 |\n" +
                "", table.toString());
        List<List<Double>> actual = tc.toLists(table, Double.class);
        assertEquals(lists, actual);
    }

    @Test
    public void converts_list_of_array_of_string_or_number_to_table_with_number_formatting() {
        List<Object[]> arrays = asList(
                new Object[]{"name", "birthDate", "credits"},
                new Object[]{"Sid Vicious", "10/05/1957", 1000},
                new Object[]{"Frank Zappa", "21/12/1940", 3000}
        );
        DataTable table = tc.toTable(arrays);
        assertEquals("" +
                "      | name        | birthDate  | credits |\n" +
                "      | Sid Vicious | 10/05/1957 | 1,000   |\n" +
                "      | Frank Zappa | 21/12/1940 | 3,000   |\n" +
                "", table.toString());
    }

    @Test
    public void convert_list_of_maps_to_table() {
        Map<String, Object> vicious = new LinkedHashMap<String, Object>();
        vicious.put("name", "Sid Vicious");
        vicious.put("birthDate", "10/05/1957");
        vicious.put("credits", 1000);
        Map<String, Object> zappa = new LinkedHashMap<String, Object>();
        zappa.put("name", "Frank Zappa");
        zappa.put("birthDate", "21/12/1940");
        zappa.put("credits", 3000);
        List<Map<String, Object>> maps = asList(vicious, zappa);

        assertEquals("" +
                "      | name        | credits | birthDate  |\n" +
                "      | Sid Vicious | 1,000   | 10/05/1957 |\n" +
                "      | Frank Zappa | 3,000   | 21/12/1940 |\n" +
                "", tc.toTable(maps, "name", "credits", "birthDate").toString());

        assertEquals("" +
                "      | name        | birthDate  | credits |\n" +
                "      | Sid Vicious | 10/05/1957 | 1,000   |\n" +
                "      | Frank Zappa | 21/12/1940 | 3,000   |\n" +
                "", tc.toTable(maps).toString());
    }

    @Test
    public void enum_value_should_be_null_when_text_omitted_for_pojo() {
        final List<PojoWithEnum> actual = tc.toList(PojoWithEnum.class, TableParser.parse("" +
                "| agree | \n" +
                "|  yes  | \n" +
                "|       | \n" +
                "", PARAMETER_INFO)
        );
        assertEquals("[PojoWithEnum{yes}, PojoWithEnum{null}]", actual.toString());
    }

    @Test
    public void mixed_case_enum_members_shall_still_work_even_when_starts_from_lower_case() {
        final List<PojoWithEnum> actual = tc.toList(PojoWithEnum.class, TableParser.parse("" +
                "| agree            | \n" +
                "| mayBeMixedCase  | \n" +
                "", PARAMETER_INFO)
        );
        assertEquals("[PojoWithEnum{mayBeMixedCase}]", actual.toString());
    }

    @Test
    public void enum_value_should_be_null_when_text_omitted_for_plain_enum() {
        final List<AnEnum> actual = tc.toList(AnEnum.class, TableParser.parse("" +
                "| yes | \n" +
                "|     | \n" +
                "", PARAMETER_INFO)
        );
        assertEquals("[yes, null]", actual.toString());
    }

    // No setters
    public static class UserPojo {
        public Integer credits;
        public String name;
        public Date birthDate;

        public UserPojo(int foo) {
        }
    }

    public static class PojoWithInt {
        public int credits;
    }

    public enum AnEnum {
        yes, no, mayBeMixedCase
    }

    public static class PojoWithEnum {
        public AnEnum agree;

        public PojoWithEnum(AnEnum agree) {
            this.agree = agree;
        }

        @Override
        public String toString() {
            return "PojoWithEnum{" + agree + '}';
        }
    }
}<|MERGE_RESOLUTION|>--- conflicted
+++ resolved
@@ -7,16 +7,11 @@
 import org.junit.Before;
 import org.junit.Test;
 
-<<<<<<< HEAD
 import java.util.Date;
 import java.util.LinkedHashMap;
 import java.util.List;
 import java.util.Locale;
 import java.util.Map;
-=======
-import java.lang.reflect.Type;
-import java.util.*;
->>>>>>> 1500f106
 
 import static java.util.Arrays.asList;
 import static org.junit.Assert.assertEquals;
@@ -188,31 +183,34 @@
 
     @Test
     public void enum_value_should_be_null_when_text_omitted_for_pojo() {
-        final List<PojoWithEnum> actual = tc.toList(PojoWithEnum.class, TableParser.parse("" +
+        final List<PojoWithEnum> actual = tc.toList(TableParser.parse("" +
                 "| agree | \n" +
                 "|  yes  | \n" +
                 "|       | \n" +
-                "", PARAMETER_INFO)
+                "", PARAMETER_INFO),
+                PojoWithEnum.class
         );
         assertEquals("[PojoWithEnum{yes}, PojoWithEnum{null}]", actual.toString());
     }
 
     @Test
     public void mixed_case_enum_members_shall_still_work_even_when_starts_from_lower_case() {
-        final List<PojoWithEnum> actual = tc.toList(PojoWithEnum.class, TableParser.parse("" +
+        final List<PojoWithEnum> actual = tc.toList(TableParser.parse("" +
                 "| agree            | \n" +
                 "| mayBeMixedCase  | \n" +
-                "", PARAMETER_INFO)
+                "", PARAMETER_INFO),
+                PojoWithEnum.class
         );
         assertEquals("[PojoWithEnum{mayBeMixedCase}]", actual.toString());
     }
 
     @Test
     public void enum_value_should_be_null_when_text_omitted_for_plain_enum() {
-        final List<AnEnum> actual = tc.toList(AnEnum.class, TableParser.parse("" +
+        final List<AnEnum> actual = tc.toList(TableParser.parse("" +
                 "| yes | \n" +
                 "|     | \n" +
-                "", PARAMETER_INFO)
+                "", PARAMETER_INFO),
+                AnEnum.class
         );
         assertEquals("[yes, null]", actual.toString());
     }
