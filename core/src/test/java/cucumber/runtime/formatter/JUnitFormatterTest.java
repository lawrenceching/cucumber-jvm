package cucumber.runtime.formatter;

import cucumber.runtime.Backend;
<<<<<<< HEAD
import cucumber.runtime.HookDefinition;
=======
import cucumber.runtime.Env;
>>>>>>> c5914261
import cucumber.runtime.Runtime;
import cucumber.runtime.RuntimeOptions;
import cucumber.runtime.TestHelper;
import cucumber.runtime.Utils;
import cucumber.runtime.io.ClasspathResourceLoader;
import cucumber.runtime.model.CucumberFeature;
import cucumber.runtime.snippets.FunctionNameGenerator;
import gherkin.formatter.model.Feature;
import gherkin.formatter.model.Match;
import gherkin.formatter.model.Result;
import gherkin.formatter.model.Scenario;
import gherkin.formatter.model.Step;
import org.custommonkey.xmlunit.Diff;
import org.custommonkey.xmlunit.XMLUnit;
import org.junit.Test;
import org.xml.sax.SAXException;

import javax.xml.parsers.ParserConfigurationException;

import java.io.File;
import java.io.FileInputStream;
import java.io.FileReader;
import java.io.IOException;
import java.io.InputStreamReader;
import java.util.AbstractMap.SimpleEntry;
import java.util.ArrayList;
import java.util.Collections;
import java.util.HashMap;
import java.util.List;
import java.util.Map;
import java.util.Scanner;

import static java.util.Arrays.asList;
import static org.junit.Assert.assertTrue;
import static org.mockito.Matchers.any;
import static org.mockito.Mockito.mock;
import static org.mockito.Mockito.when;

public class JUnitFormatterTest {

    @Test
    public void featureSimpleTest() throws Exception {
        File report = runFeaturesWithJunitFormatter(asList("cucumber/runtime/formatter/JUnitFormatterTest_1.feature"));
        assertXmlEqual("cucumber/runtime/formatter/JUnitFormatterTest_1.report.xml", report);
    }

    @Test
    public void featureWithBackgroundTest() throws Exception {
        File report = runFeaturesWithJunitFormatter(asList("cucumber/runtime/formatter/JUnitFormatterTest_2.feature"));
        assertXmlEqual("cucumber/runtime/formatter/JUnitFormatterTest_2.report.xml", report);
    }

    @Test
    public void featureWithOutlineTest() throws Exception {
        File report = runFeaturesWithJunitFormatter(asList("cucumber/runtime/formatter/JUnitFormatterTest_3.feature"));
        assertXmlEqual("cucumber/runtime/formatter/JUnitFormatterTest_3.report.xml", report);
    }

    @Test
    public void featureSimpleStrictTest() throws Exception {
        boolean strict = true;
        File report = runFeaturesWithJunitFormatter(asList("cucumber/runtime/formatter/JUnitFormatterTest_1.feature"), strict);
        assertXmlEqual("cucumber/runtime/formatter/JUnitFormatterTest_1_strict.report.xml", report);
    }

    @Test
    public void should_format_passed_scenario() throws Throwable {
        CucumberFeature feature = TestHelper.feature("path/test.feature",
                "Feature: feature name\n" +
                        "  Scenario: scenario name\n" +
                        "    Given first step\n" +
                        "    When second step\n" +
                        "    Then third step\n");
        Map<String, String> stepsToResult = new HashMap<String, String>();
        stepsToResult.put("first step", "passed");
        stepsToResult.put("second step", "passed");
        stepsToResult.put("third step", "passed");
        long stepDuration = milliSeconds(1);

        String formatterOutput = runFeatureWithJUnitFormatter(feature, stepsToResult, stepDuration);

        String expected = "<?xml version=\"1.0\" encoding=\"UTF-8\" standalone=\"no\"?>\n" +
                "<testsuite failures=\"0\" name=\"cucumber.runtime.formatter.JUnitFormatter\" skipped=\"0\" tests=\"1\" time=\"0.003\">\n" +
                "    <testcase classname=\"feature name\" name=\"scenario name\" time=\"0.003\">\n" +
                "        <system-out><![CDATA[" +
                "Given first step............................................................passed\n" +
                "When second step............................................................passed\n" +
                "Then third step.............................................................passed\n" +
                "]]></system-out>\n" +
                "    </testcase>\n" +
                "</testsuite>\n";
        assertXmlEqual(expected, formatterOutput);
    }

    @Test
    public void should_format_pending_scenario() throws Throwable {
        CucumberFeature feature = TestHelper.feature("path/test.feature",
                "Feature: feature name\n" +
                        "  Scenario: scenario name\n" +
                        "    Given first step\n" +
                        "    When second step\n" +
                        "    Then third step\n");
        Map<String, String> stepsToResult = new HashMap<String, String>();
        stepsToResult.put("first step", "pending");
        stepsToResult.put("second step", "skipped");
        stepsToResult.put("third step", "undefined");
        long stepDuration = milliSeconds(1);

        String formatterOutput = runFeatureWithJUnitFormatter(feature, stepsToResult, stepDuration);

        String expected = "<?xml version=\"1.0\" encoding=\"UTF-8\" standalone=\"no\"?>\n" +
                "<testsuite failures=\"0\" name=\"cucumber.runtime.formatter.JUnitFormatter\" skipped=\"1\" tests=\"1\" time=\"0.001\">\n" +
                "    <testcase classname=\"feature name\" name=\"scenario name\" time=\"0.001\">\n" +
                "        <skipped><![CDATA[" +
                "Given first step............................................................pending\n" +
                "When second step............................................................skipped\n" +
                "Then third step.............................................................undefined\n" +
                "]]></skipped>\n" +
                "    </testcase>\n" +
                "</testsuite>\n";
        assertXmlEqual(expected, formatterOutput);
    }

    @Test
    public void should_format_failed_scenario() throws Throwable {
        CucumberFeature feature = TestHelper.feature("path/test.feature",
                "Feature: feature name\n" +
                        "  Scenario: scenario name\n" +
                        "    Given first step\n" +
                        "    When second step\n" +
                        "    Then third step\n");
        Map<String, String> stepsToResult = new HashMap<String, String>();
        stepsToResult.put("first step", "passed");
        stepsToResult.put("second step", "passed");
        stepsToResult.put("third step", "failed");
        long stepDuration = milliSeconds(1);

        String formatterOutput = runFeatureWithJUnitFormatter(feature, stepsToResult, stepDuration);

        String expected = "<?xml version=\"1.0\" encoding=\"UTF-8\" standalone=\"no\"?>\n" +
                "<testsuite failures=\"1\" name=\"cucumber.runtime.formatter.JUnitFormatter\" skipped=\"0\" tests=\"1\" time=\"0.003\">\n" +
                "    <testcase classname=\"feature name\" name=\"scenario name\" time=\"0.003\">\n" +
                "        <failure message=\"the stack trace\"><![CDATA[" +
                "Given first step............................................................passed\n" +
                "When second step............................................................passed\n" +
                "Then third step.............................................................failed\n" +
                "\n" +
                "StackTrace:\n" +
                "the stack trace" +
                "]]></failure>\n" +
                "    </testcase>\n" +
                "</testsuite>\n";
        assertXmlEqual(expected, formatterOutput);
    }

    @Test
    public void should_handle_failure_in_before_hook() throws Throwable {
        CucumberFeature feature = TestHelper.feature("path/test.feature",
                "Feature: feature name\n" +
                        "  Scenario: scenario name\n" +
                        "    Given first step\n" +
                        "    When second step\n" +
                        "    Then third step\n");
        Map<String, String> stepsToResult = new HashMap<String, String>();
        stepsToResult.put("first step", "passed");
        stepsToResult.put("second step", "passed");
        stepsToResult.put("third step", "passed");
        List<SimpleEntry<String, String>> hooks = new ArrayList<SimpleEntry<String, String>>();
        hooks.add(TestHelper.hookEntry("before", "failed"));
        long stepHookDuration = milliSeconds(1);

        String formatterOutput = runFeatureWithJUnitFormatter(feature, stepsToResult, hooks, stepHookDuration);

        String expected = "<?xml version=\"1.0\" encoding=\"UTF-8\" standalone=\"no\"?>\n" +
                "<testsuite failures=\"1\" name=\"cucumber.runtime.formatter.JUnitFormatter\" skipped=\"0\" tests=\"1\" time=\"0.001\">\n" +
                "    <testcase classname=\"feature name\" name=\"scenario name\" time=\"0.001\">\n" +
                "        <failure message=\"the stack trace\"><![CDATA[" +
                "Given first step............................................................skipped\n" +
                "When second step............................................................skipped\n" +
                "Then third step.............................................................skipped\n" +
                "\n" +
                "StackTrace:\n" +
                "the stack trace" +
                "]]></failure>\n" +
                "    </testcase>\n" +
                "</testsuite>\n";
        assertXmlEqual(expected, formatterOutput);
    }

    @Test
    public void should_handle_failure_in_before_hook_with_background() throws Throwable {
        CucumberFeature feature = TestHelper.feature("path/test.feature",
                "Feature: feature name\n" +
                        "  Background: background name\n" +
                        "    Given first step\n" +
                        "  Scenario: scenario name\n" +
                        "    When second step\n" +
                        "    Then third step\n");
        Map<String, String> stepsToResult = new HashMap<String, String>();
        stepsToResult.put("first step", "passed");
        stepsToResult.put("second step", "passed");
        stepsToResult.put("third step", "passed");
        List<SimpleEntry<String, String>> hooks = new ArrayList<SimpleEntry<String, String>>();
        hooks.add(TestHelper.hookEntry("before", "failed"));
        long stepHookDuration = milliSeconds(1);

        String formatterOutput = runFeatureWithJUnitFormatter(feature, stepsToResult, hooks, stepHookDuration);

        String expected = "<?xml version=\"1.0\" encoding=\"UTF-8\" standalone=\"no\"?>\n" +
                "<testsuite failures=\"1\" name=\"cucumber.runtime.formatter.JUnitFormatter\" skipped=\"0\" tests=\"1\" time=\"0.001\">\n" +
                "    <testcase classname=\"feature name\" name=\"scenario name\" time=\"0.001\">\n" +
                "        <failure message=\"the stack trace\"><![CDATA[" +
                "Given first step............................................................skipped\n" +
                "When second step............................................................skipped\n" +
                "Then third step.............................................................skipped\n" +
                "\n" +
                "StackTrace:\n" +
                "the stack trace" +
                "]]></failure>\n" +
                "    </testcase>\n" +
                "</testsuite>\n";
        assertXmlEqual(expected, formatterOutput);
    }

    @Test
    public void should_handle_failure_in_after_hook() throws Throwable {
        CucumberFeature feature = TestHelper.feature("path/test.feature",
                "Feature: feature name\n" +
                        "  Scenario: scenario name\n" +
                        "    Given first step\n" +
                        "    When second step\n" +
                        "    Then third step\n");
        Map<String, String> stepsToResult = new HashMap<String, String>();
        stepsToResult.put("first step", "passed");
        stepsToResult.put("second step", "passed");
        stepsToResult.put("third step", "passed");
        List<SimpleEntry<String, String>> hooks = new ArrayList<SimpleEntry<String, String>>();
        hooks.add(TestHelper.hookEntry("after","failed"));
        long stepHookDuration = milliSeconds(1);

        String formatterOutput = runFeatureWithJUnitFormatter(feature, stepsToResult, hooks, stepHookDuration);

        String expected = "<?xml version=\"1.0\" encoding=\"UTF-8\" standalone=\"no\"?>\n" +
                "<testsuite failures=\"1\" name=\"cucumber.runtime.formatter.JUnitFormatter\" skipped=\"0\" tests=\"1\" time=\"0.004\">\n" +
                "    <testcase classname=\"feature name\" name=\"scenario name\" time=\"0.004\">\n" +
                "        <failure message=\"the stack trace\"><![CDATA[" +
                "Given first step............................................................passed\n" +
                "When second step............................................................passed\n" +
                "Then third step.............................................................passed\n" +
                "\n" +
                "StackTrace:\n" +
                "the stack trace" +
                "]]></failure>\n" +
                "    </testcase>\n" +
                "</testsuite>\n";
        assertXmlEqual(expected, formatterOutput);
    }

    @Test
    public void should_accumulate_time_from_steps_and_hooks() throws Throwable {
        CucumberFeature feature = TestHelper.feature("path/test.feature",
                "Feature: feature name\n" +
                        "  Scenario: scenario name\n" +
                        "    * first step\n" +
                        "    * second step\n");
        Map<String, String> stepsToResult = new HashMap<String, String>();
        stepsToResult.put("first step", "passed");
        stepsToResult.put("second step", "passed");
        List<SimpleEntry<String, String>> hooks = new ArrayList<SimpleEntry<String, String>>();
        hooks.add(TestHelper.hookEntry("before","passed"));
        hooks.add(TestHelper.hookEntry("after","passed"));
        long stepHookDuration = milliSeconds(1);

        String formatterOutput = runFeatureWithJUnitFormatter(feature, stepsToResult, hooks, stepHookDuration);

        String expected = "<?xml version=\"1.0\" encoding=\"UTF-8\" standalone=\"no\"?>\n" +
                "<testsuite failures=\"0\" name=\"cucumber.runtime.formatter.JUnitFormatter\" skipped=\"0\" tests=\"1\" time=\"0.004\">\n" +
                "    <testcase classname=\"feature name\" name=\"scenario name\" time=\"0.004\">\n" +
                "        <system-out><![CDATA[" +
                "* first step................................................................passed\n" +
                "* second step...............................................................passed\n" +
                "]]></system-out>\n" +
                "    </testcase>\n" +
                "</testsuite>\n";
        assertXmlEqual(expected, formatterOutput);
    }

    @Test
    public void should_handle_all_step_calls_first_execution() throws Exception {
        final File report = File.createTempFile("cucumber-jvm-junit", ".xml");
        final JUnitFormatter junitFormatter = createJUnitFormatter(report);

        junitFormatter.uri(uri());
        junitFormatter.feature(feature("feature name"));
        junitFormatter.scenario(scenario("scenario name"));
        junitFormatter.step(step("keyword ", "step name"));
        junitFormatter.step(step("keyword ", "step name"));
        junitFormatter.match(match());
        junitFormatter.result(result("passed"));
        junitFormatter.match(match());
        junitFormatter.result(result("passed"));
        junitFormatter.eof();
        junitFormatter.done();
        junitFormatter.close();

        String actual = new Scanner(new FileInputStream(report), "UTF-8").useDelimiter("\\A").next();
        String expected = "<?xml version=\"1.0\" encoding=\"UTF-8\" standalone=\"no\"?>\n" +
                "<testsuite failures=\"0\" tests=\"1\" name=\"cucumber.runtime.formatter.JUnitFormatter\" skipped=\"0\" time=\"0\">\n" +
                "    <testcase classname=\"feature name\" name=\"scenario name\" time=\"0\">\n" +
                "        <system-out><![CDATA[" +
                "keyword step name...........................................................passed\n" +
                "keyword step name...........................................................passed\n" +
                "]]></system-out>\n" +
                "    </testcase>\n" +
                "</testsuite>\n";
        assertXmlEqual(expected, actual);
    }

    @Test
    public void should_handle_one_step_at_the_time_execution() throws Exception {
        final File report = File.createTempFile("cucumber-jvm-junit", ".xml");
        final JUnitFormatter junitFormatter = createJUnitFormatter(report);

        junitFormatter.uri(uri());
        junitFormatter.feature(feature("feature name"));
        junitFormatter.scenario(scenario("scenario name"));
        junitFormatter.step(step("keyword ", "step name"));
        junitFormatter.match(match());
        junitFormatter.result(result("passed"));
        junitFormatter.step(step("keyword ", "step name"));
        junitFormatter.match(match());
        junitFormatter.result(result("passed"));
        junitFormatter.eof();
        junitFormatter.done();
        junitFormatter.close();

        String actual = new Scanner(new FileInputStream(report), "UTF-8").useDelimiter("\\A").next();
        String expected = "<?xml version=\"1.0\" encoding=\"UTF-8\" standalone=\"no\"?>\n" +
                "<testsuite failures=\"0\" name=\"cucumber.runtime.formatter.JUnitFormatter\" skipped=\"0\" tests=\"1\" time=\"0\">\n" +
                "    <testcase classname=\"feature name\" name=\"scenario name\" time=\"0\">\n" +
                "        <system-out><![CDATA[" +
                "keyword step name...........................................................passed\n" +
                "keyword step name...........................................................passed\n" +
                "]]></system-out>\n" +
                "    </testcase>\n" +
                "</testsuite>\n";
        assertXmlEqual(expected, actual);
    }

    @Test
    public void should_add_dummy_testcase_if_no_scenarios_are_run_to_aviod_failed_jenkins_jobs() throws Throwable {
        CucumberFeature feature = TestHelper.feature("path/test.feature",
                "Feature: feature name\n");

        String formatterOutput = runFeatureWithJUnitFormatter(feature, Collections.<String, String>emptyMap(), Collections.<SimpleEntry<String, String>>emptyList(), milliSeconds(1));

        String expected = "<?xml version=\"1.0\" encoding=\"UTF-8\" standalone=\"no\"?>\n" +
                "<testsuite failures=\"0\" name=\"cucumber.runtime.formatter.JUnitFormatter\" skipped=\"0\" time=\"0\">\n" +
                "    <testcase classname=\"dummy\" name=\"dummy\">\n" +
                "        <skipped message=\"No features found\" />\n" +
                "    </testcase>\n" +
                "</testsuite>\n";
        assertXmlEqual(expected, formatterOutput);
    }

    private File runFeaturesWithJunitFormatter(final List<String> featurePaths) throws IOException {
        return runFeaturesWithJunitFormatter(featurePaths, false);
    }

    private File runFeaturesWithJunitFormatter(final List<String> featurePaths, boolean strict) throws IOException {
        File report = File.createTempFile("cucumber-jvm-junit", "xml");
        final ClassLoader classLoader = Thread.currentThread().getContextClassLoader();
        final ClasspathResourceLoader resourceLoader = new ClasspathResourceLoader(classLoader);

        List<String> args = new ArrayList<String>();
        if (strict) {
            args.add("--strict");
        }
        args.add("--format");
        args.add("junit:" + report.getAbsolutePath());
        args.addAll(featurePaths);

        RuntimeOptions runtimeOptions = new RuntimeOptions(args);
        Backend backend = mock(Backend.class);
        when(backend.getSnippet(any(Step.class), any(FunctionNameGenerator.class))).thenReturn("TEST SNIPPET");
        final cucumber.runtime.Runtime runtime = new Runtime(resourceLoader, classLoader, asList(backend), runtimeOptions);
        runtime.run();
        return report;
    }

    private String runFeatureWithJUnitFormatter(final CucumberFeature feature, final Map<String, String> stepsToResult, final long stepHookDuration)
            throws Throwable {
        return runFeatureWithJUnitFormatter(feature, stepsToResult, Collections.<SimpleEntry<String, String>>emptyList(), stepHookDuration);
    }

    private String runFeatureWithJUnitFormatter(final CucumberFeature feature, final Map<String, String> stepsToResult,
                                                final List<SimpleEntry<String, String>> hooks, final long stepHookDuration) throws Throwable {
<<<<<<< HEAD
        final RuntimeOptions runtimeOptions = new RuntimeOptions(Collections.<String>emptyList());
        final ClassLoader classLoader = Thread.currentThread().getContextClassLoader();
        final ClasspathResourceLoader resourceLoader = new ClasspathResourceLoader(classLoader);
        final RuntimeGlue glue = createMockedRuntimeGlueThatMatchesTheSteps(stepsToResult, hooks);
        final Runtime runtime = new Runtime(resourceLoader, classLoader, asList(mock(Backend.class)), runtimeOptions, new StopWatch.Stub(stepHookDuration), glue);
=======
>>>>>>> c5914261
        final File report = File.createTempFile("cucumber-jvm-junit", ".xml");
        final JUnitFormatter junitFormatter = createJUnitFormatter(report);
        TestHelper.runFeatureWithFormatter(feature, stepsToResult, hooks, stepHookDuration, junitFormatter, junitFormatter);
        return new Scanner(new FileInputStream(report), "UTF-8").useDelimiter("\\A").next();
    }

    private void assertXmlEqual(String expectedPath, File actual) throws IOException, ParserConfigurationException, SAXException {
        XMLUnit.setIgnoreWhitespace(true);
        InputStreamReader control = new InputStreamReader(Thread.currentThread().getContextClassLoader().getResourceAsStream(expectedPath), "UTF-8");
        Diff diff = new Diff(control, new FileReader(actual));
        assertTrue("XML files are similar " + diff, diff.identical());
    }

    private void assertXmlEqual(String expected, String actual) throws SAXException, IOException {
        XMLUnit.setIgnoreWhitespace(true);
        Diff diff = new Diff(expected, actual);
        assertTrue("XML files are similar " + diff + "\nFormatterOutput = " + actual, diff.identical());
    }

    private JUnitFormatter createJUnitFormatter(final File report) throws IOException {
        return new JUnitFormatter(Utils.toURL(report.getAbsolutePath()));
    }

    private String uri() {
        return "uri";
    }

    private Feature feature(String featureName) {
        Feature feature = mock(Feature.class);
        when(feature.getName()).thenReturn(featureName);
        return feature;
    }

    private Scenario scenario(String scenarioName) {
        Scenario scenario = mock(Scenario.class);
        when(scenario.getName()).thenReturn(scenarioName);
        return scenario;
    }

    private Step step(String keyword, String stepName) {
        Step step = mock(Step.class);
        when(step.getKeyword()).thenReturn(keyword);
        when(step.getName()).thenReturn(stepName);
        return step;
    }

    private Match match() {
        return mock(Match.class);
    }

    private Result result(String status) {
        return result(status, null);
    }

    private Result result(String status, Long duration) {
        return new Result(status, duration, null);
    }

    private Long milliSeconds(int milliSeconds) {
        return milliSeconds * 1000000L;
    }
}<|MERGE_RESOLUTION|>--- conflicted
+++ resolved
@@ -1,11 +1,6 @@
 package cucumber.runtime.formatter;
 
 import cucumber.runtime.Backend;
-<<<<<<< HEAD
-import cucumber.runtime.HookDefinition;
-=======
-import cucumber.runtime.Env;
->>>>>>> c5914261
 import cucumber.runtime.Runtime;
 import cucumber.runtime.RuntimeOptions;
 import cucumber.runtime.TestHelper;
@@ -403,14 +398,6 @@
 
     private String runFeatureWithJUnitFormatter(final CucumberFeature feature, final Map<String, String> stepsToResult,
                                                 final List<SimpleEntry<String, String>> hooks, final long stepHookDuration) throws Throwable {
-<<<<<<< HEAD
-        final RuntimeOptions runtimeOptions = new RuntimeOptions(Collections.<String>emptyList());
-        final ClassLoader classLoader = Thread.currentThread().getContextClassLoader();
-        final ClasspathResourceLoader resourceLoader = new ClasspathResourceLoader(classLoader);
-        final RuntimeGlue glue = createMockedRuntimeGlueThatMatchesTheSteps(stepsToResult, hooks);
-        final Runtime runtime = new Runtime(resourceLoader, classLoader, asList(mock(Backend.class)), runtimeOptions, new StopWatch.Stub(stepHookDuration), glue);
-=======
->>>>>>> c5914261
         final File report = File.createTempFile("cucumber-jvm-junit", ".xml");
         final JUnitFormatter junitFormatter = createJUnitFormatter(report);
         TestHelper.runFeatureWithFormatter(feature, stepsToResult, hooks, stepHookDuration, junitFormatter, junitFormatter);
