--- conflicted
+++ resolved
@@ -1,23 +1,15 @@
 package cucumber.runtime.formatter;
 
-<<<<<<< HEAD
 import cucumber.runtime.Backend;
+import cucumber.runtime.HookDefinition;
 import cucumber.runtime.Runtime;
 import cucumber.runtime.RuntimeOptions;
+import cucumber.runtime.StopWatch;
 import cucumber.runtime.io.ClasspathResourceLoader;
 import cucumber.runtime.snippets.FunctionNameSanitizer;
 import gherkin.formatter.model.Step;
+import gherkin.formatter.model.Tag;
 import org.junit.Test;
-=======
-import static java.util.Arrays.asList;
-import static org.junit.Assert.assertEquals;
-import static org.mockito.Matchers.any;
-import static org.mockito.Matchers.anyListOf;
-import static org.mockito.Mockito.mock;
-import static org.mockito.Mockito.when;
-import gherkin.formatter.model.Step;
-import gherkin.formatter.model.Tag;
->>>>>>> d82908e4
 
 import java.io.File;
 import java.io.IOException;
@@ -26,21 +18,12 @@
 import java.util.Properties;
 import java.util.Scanner;
 
-<<<<<<< HEAD
 import static java.util.Arrays.asList;
 import static org.junit.Assert.assertEquals;
 import static org.mockito.Matchers.any;
+import static org.mockito.Matchers.anyListOf;
 import static org.mockito.Mockito.mock;
 import static org.mockito.Mockito.when;
-=======
-import org.junit.Test;
-
-import cucumber.runtime.Backend;
-import cucumber.runtime.HookDefinition;
-import cucumber.runtime.Runtime;
-import cucumber.runtime.RuntimeOptions;
-import cucumber.runtime.io.ClasspathResourceLoader;
->>>>>>> d82908e4
 
 public class JSONPrettyFormatterTest {
 
@@ -53,7 +36,7 @@
     }
 
     private File runFeaturesWithJSONPrettyFormatter(final List<String> featurePaths) throws IOException {
-    	HookDefinition hook = mock(HookDefinition.class);
+        HookDefinition hook = mock(HookDefinition.class);
         when(hook.matches(anyListOf(Tag.class))).thenReturn(true);
         File report = File.createTempFile("cucumber-jvm-junit", ".json");
         final ClassLoader classLoader = Thread.currentThread().getContextClassLoader();
@@ -67,7 +50,7 @@
         RuntimeOptions runtimeOptions = new RuntimeOptions(new Properties(), args.toArray(new String[args.size()]));
         Backend backend = mock(Backend.class);
         when(backend.getSnippet(any(Step.class), any(FunctionNameSanitizer.class))).thenReturn("TEST SNIPPET");
-        final cucumber.runtime.Runtime runtime = new Runtime(resourceLoader, classLoader, asList(backend), runtimeOptions);
+        final Runtime runtime = new Runtime(resourceLoader, classLoader, asList(backend), runtimeOptions, new StopWatch.Stub(1234), null);
         runtime.getGlue().addBeforeHook(hook);
         runtime.run();
         return report;
