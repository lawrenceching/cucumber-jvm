package cucumber.table;

import com.thoughtworks.xstream.annotations.XStreamConverter;
import com.thoughtworks.xstream.converters.Converter;
import com.thoughtworks.xstream.converters.MarshallingContext;
import com.thoughtworks.xstream.converters.UnmarshallingContext;
import com.thoughtworks.xstream.converters.javabean.JavaBeanConverter;
import com.thoughtworks.xstream.io.HierarchicalStreamReader;
import com.thoughtworks.xstream.io.HierarchicalStreamWriter;
import cucumber.DateFormat;
import cucumber.runtime.CucumberException;
import cucumber.runtime.StepDefinition;
import cucumber.runtime.StepDefinitionMatch;
import cucumber.runtime.StubStepDefinition;
import cucumber.runtime.converters.LocalizedXStreams;
import gherkin.I18n;
import gherkin.formatter.Argument;
import gherkin.formatter.model.Comment;
import gherkin.formatter.model.DataTableRow;
import gherkin.formatter.model.Step;
import org.junit.Rule;
import org.junit.Test;
import org.junit.rules.ExpectedException;

import java.lang.reflect.Method;
import java.util.ArrayList;
import java.util.Calendar;
import java.util.Date;
import java.util.List;
import java.util.Map;
import java.util.TimeZone;

import static java.util.Arrays.asList;
import static java.util.Collections.emptyList;
import static junit.framework.Assert.assertEquals;

public class FromDataTableTest {
    @Rule
    public ExpectedException thrown = ExpectedException.none();

    private static final List<Argument> NO_ARGS = emptyList();
    private static final List<Comment> NO_COMMENTS = emptyList();

    public static class StepDefs {
        public List<UserPojo> listOfPojos;
        public List<UserBean> listOfBeans;
        public List<UserWithNameField> listOfUsersWithNameField;
        public List<List<Double>> listOfListOfDoubles;
        public List<Map<String, String>> listOfMapsOfStringToString;
        public List<Map<String, Object>> listOfMapsOfStringToObject;

        public DataTable dataTable;

        public void listOfPojos(@DateFormat("yyyy-MM-dd") List<UserPojo> listOfPojos) {
            this.listOfPojos = listOfPojos;
        }

        public void listOfBeans(@DateFormat("yyyy-MM-dd") List<UserBean> listOfBeans) {
            this.listOfBeans = listOfBeans;
        }

        public void listOfUsersWithNameField(@DateFormat("yyyy-MM-dd") List<UserWithNameField> listOfUsersWithNameField) {
            this.listOfUsersWithNameField = listOfUsersWithNameField;
        }

        public void listOfListOfDoubles(List<List<Double>> listOfListOfDoubles) {
            this.listOfListOfDoubles = listOfListOfDoubles;
        }

        public void listOfMapsOfStringToString(List<Map<String, String>> listOfMapsOfStringToString) {
            this.listOfMapsOfStringToString = listOfMapsOfStringToString;
        }

        public void listOfMapsOfStringToObject(List<Map<String, Object>> listOfMapsOfStringToObject) {
            this.listOfMapsOfStringToObject = listOfMapsOfStringToObject;
        }

        public void plainDataTable(DataTable dataTable) {
            this.dataTable = dataTable;
        }

        public void listOfMapsOfDateToString(List<Map<Date, String>> mapsOfDateToString) {
        }

        public void listOfMapsOfStringToDate(List<Map<String, Date>> mapsOfStringToDate) {
        }

        public void listOfMaps(List<Map> maps) {
        }
    }

    @Test
    public void transforms_to_list_of_pojos() throws Throwable {
        Method m = StepDefs.class.getMethod("listOfPojos", List.class);
        StepDefs stepDefs = runStepDef(m, listOfDatesAndCalWithHeader());
        assertEquals(sidsBirthday(), stepDefs.listOfPojos.get(0).birthDate);
        assertEquals(sidsDeathcal().getTime(), stepDefs.listOfPojos.get(0).deathCal.getTime());
    }

    @Test
    public void transforms_to_list_of_beans() throws Throwable {
        Method m = StepDefs.class.getMethod("listOfBeans", List.class);
        StepDefs stepDefs = runStepDef(m, listOfDatesWithHeader());
        assertEquals(sidsBirthday(), stepDefs.listOfBeans.get(0).getBirthDate());
    }

    @Test
    public void converts_table_to_list_of_class_with_special_fields() throws Throwable {
        Method m = StepDefs.class.getMethod("listOfUsersWithNameField", List.class);
        StepDefs stepDefs = runStepDef(m, listOfDatesAndNamesWithHeader());
        assertEquals(sidsBirthday(), stepDefs.listOfUsersWithNameField.get(0).birthDate);
        assertEquals("Sid", stepDefs.listOfUsersWithNameField.get(0).name.first);
        assertEquals("Vicious", stepDefs.listOfUsersWithNameField.get(0).name.last);
    }

    @Test
    public void transforms_to_list_of_single_values() throws Throwable {
        Method m = StepDefs.class.getMethod("listOfListOfDoubles", List.class);
        StepDefs stepDefs = runStepDef(m, listOfDoublesWithoutHeader());
        assertEquals("[[100.5, 99.5], [0.5, -0.5], [1000.0, 999.0]]", stepDefs.listOfListOfDoubles.toString());
    }

    @Test
    public void transforms_to_list_of_map_of_string_to_string() throws Throwable {
        Method m = StepDefs.class.getMethod("listOfMapsOfStringToString", List.class);
        StepDefs stepDefs = runStepDef(m, listOfDatesWithHeader());
        assertEquals("1957-05-10", stepDefs.listOfMapsOfStringToString.get(0).get("Birth Date"));
    }

    @Test
    public void transforms_to_list_of_map_of_string_to_object() throws Throwable {
        Method m = StepDefs.class.getMethod("listOfMapsOfStringToObject", List.class);
        StepDefs stepDefs = runStepDef(m, listOfDatesWithHeader());
        assertEquals("1957-05-10", stepDefs.listOfMapsOfStringToObject.get(0).get("Birth Date"));
    }

    @Test
    public void passes_plain_data_table() throws Throwable {
        Method m = StepDefs.class.getMethod("plainDataTable", DataTable.class);
        StepDefs stepDefs = runStepDef(m, listOfDatesWithHeader());
        assertEquals("1957-05-10", stepDefs.dataTable.raw().get(1).get(0));
        assertEquals("Birth Date", stepDefs.dataTable.raw().get(0).get(0));
    }

    @Test
    public void does_not_transform_to_list_of_map_of_date_to_string() throws Throwable {
        thrown.expect(CucumberException.class);
        thrown.expectMessage("Tables can only be transformed to a List<Map<K,V>> when K is String. It was class java.util.Date.");

        Method listOfBeans = StepDefs.class.getMethod("listOfMapsOfDateToString", List.class);
        runStepDef(listOfBeans, listOfDatesWithHeader());
    }

    @Test
    public void does_not_transform_to_list_of_map_of_string_to_date() throws Throwable {
        thrown.expect(CucumberException.class);
        thrown.expectMessage("Tables can only be transformed to a List<Map<K,V>> when V is String or Object. It was class java.util.Date.");

        Method listOfBeans = StepDefs.class.getMethod("listOfMapsOfStringToDate", List.class);
        runStepDef(listOfBeans, listOfDatesWithHeader());
    }

    @Test
    public void does_not_transform_to_list_of_non_generic_map() throws Throwable {
        thrown.expect(CucumberException.class);
        thrown.expectMessage("Tables can only be transformed to List<Map<String,String>> or List<Map<String,Object>>. You have to declare generic types.");

        Method listOfBeans = StepDefs.class.getMethod("listOfMaps", List.class);
        runStepDef(listOfBeans, listOfDatesWithHeader());
    }

    private StepDefs runStepDef(Method method, List<DataTableRow> rows) throws Throwable {
        StepDefs stepDefs = new StepDefs();
        StepDefinition stepDefinition = new StubStepDefinition(stepDefs, method, "some pattern");

        Step stepWithRows = new Step(NO_COMMENTS, "Given ", "something", 10, rows, null);

        ClassLoader classLoader = Thread.currentThread().getContextClassLoader();
        StepDefinitionMatch stepDefinitionMatch = new StepDefinitionMatch(NO_ARGS, stepDefinition, "some.feature", stepWithRows, new LocalizedXStreams(classLoader));
        stepDefinitionMatch.runStep(new I18n("en"));
        return stepDefs;
    }

    private List<DataTableRow> listOfDatesWithHeader() {
        List<DataTableRow> rows = new ArrayList<DataTableRow>();
        rows.add(new DataTableRow(NO_COMMENTS, asList("Birth Date"), 1));
        rows.add(new DataTableRow(NO_COMMENTS, asList("1957-05-10"), 2));
        return rows;
    }

    private List<DataTableRow> listOfDatesAndCalWithHeader() {
        List<DataTableRow> rows = new ArrayList<DataTableRow>();
        rows.add(new DataTableRow(NO_COMMENTS, asList("Birth Date", "Death Cal"), 1));
        rows.add(new DataTableRow(NO_COMMENTS, asList("1957-05-10", "1979-02-02"), 2));
        return rows;
    }

    private List<DataTableRow> listOfDatesAndNamesWithHeader() {
        List<DataTableRow> rows = new ArrayList<DataTableRow>();
        rows.add(new DataTableRow(NO_COMMENTS, asList("Birth Date", "Name"), 1));
        rows.add(new DataTableRow(NO_COMMENTS, asList("1957-05-10", "Sid Vicious"), 2));
        return rows;
    }

    private List<DataTableRow> listOfDoublesWithoutHeader() {
        List<DataTableRow> rows = new ArrayList<DataTableRow>();
        rows.add(new DataTableRow(NO_COMMENTS, asList("100.5", "99.5"), 2));
        rows.add(new DataTableRow(NO_COMMENTS, asList("0.5", "-0.5"), 2));
        rows.add(new DataTableRow(NO_COMMENTS, asList("1000", "999"), 2));
        return rows;
    }

    private Date sidsBirthday() {
        Calendar sidsBirthday = Calendar.getInstance();
        sidsBirthday.set(1957, 4, 10, 0, 0, 0);
        sidsBirthday.set(Calendar.MILLISECOND, 0);
        sidsBirthday.setTimeZone(TimeZone.getTimeZone("UTC"));
        return sidsBirthday.getTime();
    }

    private Calendar sidsDeathcal() {
        Calendar sidsDeathcal = Calendar.getInstance();
        sidsDeathcal.set(1979, 1, 2, 0, 0, 0);
        sidsDeathcal.set(Calendar.MILLISECOND, 0);
        sidsDeathcal.setTimeZone(TimeZone.getTimeZone("UTC"));
        return sidsDeathcal;
    }

    public static class UserPojo {
        private Date birthDate;
        private Calendar deathCal;
    }

    @XStreamConverter(JavaBeanConverter.class)
    public static class UserBean {
        private Date birthDateX;

        public Date getBirthDate() {
            return this.birthDateX;
        }

        public void setBirthDate(Date birthDate) {
            this.birthDateX = birthDate;
        }
    }

    public static class UserWithNameField {
        public Name name;
        public Date birthDate;
    }

    @XStreamConverter(NameConverter.class)
    public static class Name {
        public String first;
        public String last;
    }

    public static class NameConverter implements Converter {
        @Override
        public void marshal(Object source, HierarchicalStreamWriter writer, MarshallingContext context) {
            throw new UnsupportedOperationException();
        }

        @Override
        public Object unmarshal(HierarchicalStreamReader reader, UnmarshallingContext context) {
            Name name = new Name();
            String[] firstLast = reader.getValue().split(" ");
            name.first = firstLast[0];
            name.last = firstLast[1];
            return name;
        }

        @Override
        public boolean canConvert(Class type) {
            return type.equals(Name.class);
        }
    }

<<<<<<< HEAD
    private class DirectStepDef implements StepDefinition {
        private final Object target;
        private final Method method;

        public DirectStepDef(Object target, Method method) {
            this.target = target;
            this.method = method;
        }

        @Override
        public List<Argument> matchedArguments(Step step) {
            throw new UnsupportedOperationException();
        }

        @Override
        public String getLocation(boolean detail) {
            return getClass().getName();
        }

        @Override
        public List<ParameterType> getParameterTypes() {
            return ParameterType.fromMethod(method);
        }

        @Override
        public void execute(I18n i18n, Object[] args) throws Throwable {
            method.invoke(target, args);
        }

        @Override
        public boolean isDefinedAt(StackTraceElement stackTraceElement) {
            return false;
        }

        @Override
        public String getPattern() {
            throw new UnsupportedOperationException();
        }
    }
=======
>>>>>>> 0d63c1f9
}<|MERGE_RESOLUTION|>--- conflicted
+++ resolved
@@ -275,47 +275,4 @@
             return type.equals(Name.class);
         }
     }
-
-<<<<<<< HEAD
-    private class DirectStepDef implements StepDefinition {
-        private final Object target;
-        private final Method method;
-
-        public DirectStepDef(Object target, Method method) {
-            this.target = target;
-            this.method = method;
-        }
-
-        @Override
-        public List<Argument> matchedArguments(Step step) {
-            throw new UnsupportedOperationException();
-        }
-
-        @Override
-        public String getLocation(boolean detail) {
-            return getClass().getName();
-        }
-
-        @Override
-        public List<ParameterType> getParameterTypes() {
-            return ParameterType.fromMethod(method);
-        }
-
-        @Override
-        public void execute(I18n i18n, Object[] args) throws Throwable {
-            method.invoke(target, args);
-        }
-
-        @Override
-        public boolean isDefinedAt(StackTraceElement stackTraceElement) {
-            return false;
-        }
-
-        @Override
-        public String getPattern() {
-            throw new UnsupportedOperationException();
-        }
-    }
-=======
->>>>>>> 0d63c1f9
 }