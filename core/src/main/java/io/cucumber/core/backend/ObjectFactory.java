package io.cucumber.core.backend;

import org.apiguardian.api.API;

/**
 * Minimal facade for Dependency Injection containers
 */
<<<<<<< HEAD
public interface ObjectFactory extends Container, Lookup {
=======
@API(status = API.Status.STABLE)
public interface ObjectFactory {
>>>>>>> 9f6b0309

    /**
     * Instantiate glue code <b>before</b> scenario execution. Called once per scenario.
     */
    void start();

    /**
     * Dispose glue code <b>after</b> scenario execution. Called once per scenario.
     */
    void stop();

}<|MERGE_RESOLUTION|>--- conflicted
+++ resolved
@@ -5,12 +5,8 @@
 /**
  * Minimal facade for Dependency Injection containers
  */
-<<<<<<< HEAD
-public interface ObjectFactory extends Container, Lookup {
-=======
 @API(status = API.Status.STABLE)
 public interface ObjectFactory {
->>>>>>> 9f6b0309
 
     /**
      * Instantiate glue code <b>before</b> scenario execution. Called once per scenario.
