package cucumber.runtime;

import gherkin.formatter.Reporter;
import gherkin.formatter.model.Match;
import gherkin.formatter.model.Result;
import gherkin.formatter.model.Step;

import java.util.*;

public class World {
    private static final Object DUMMY_ARG = new Object();

    private final List<Backend> backends;
    private final Runtime runtime;
    private final Collection<String> tags;

    private boolean skipNextStep = false;

    public World(List<Backend> backends, Runtime runtime, Collection<String> tags) {
        this.backends = backends;
        this.runtime = runtime;
        this.tags = tags;
    }
    
    public void prepare() {
        List<HookDefinition> hooks = new ArrayList<HookDefinition>();
        for (Backend backend : backends) {
            backend.newWorld();
            hooks.addAll(backend.getBeforeHooks());
        }
        Collections.sort(hooks, new HookComparator(true));
        for (HookDefinition hook : hooks) {
            runHookMaybe(hook);
        }
    }

    public void dispose() {
<<<<<<< HEAD
        List<HookDefinition> hooks = new ArrayList<HookDefinition>();
        for (Backend backend : backends) {
            backend.disposeWorld();
            hooks.addAll(backend.getAfterHooks());            
        }
        Collections.sort(hooks, new HookComparator(false));
        for (HookDefinition hook : hooks) {
            runHookMaybe(hook);            
=======
        for (Backend backend : backends) {            
            List<HookDefinition> hooks = backend.getAfterHooks();
            for (HookDefinition hook : hooks) {
                runHookMaybe(hook);
            }
            backend.disposeWorld();
>>>>>>> 46294e45
        }
    }

    private void runHookMaybe(HookDefinition hook) {
        if (hook.matches(tags)) {
            try {
                hook.execute();
            } catch (Throwable t) {
                skipNextStep = true;
                throw new CucumberException("Hook execution failed", t);
            }
        }
    }
    
    public void runStep(String uri, Step step, Reporter reporter, Locale locale) {
        StepDefinitionMatch match = runtime.stepDefinitionMatch(uri, step);
        if (match != null) {
            reporter.match(match);
        } else {
            reporter.match(Match.NONE);
            skipNextStep = true;
        }

        if (skipNextStep) {
            // Undefined steps (Match.NONE) will always get the Result.SKIPPED result
            reporter.result(Result.SKIPPED);
        } else {
            Throwable e = null;
            long start = System.nanoTime();
            try {
                match.runStep(locale);
            } catch (Throwable t) {
                skipNextStep = true;
                e = t;
            } finally {
                long duration = System.nanoTime() - start;
                String status = e == null ? Result.PASSED : Result.FAILED;
                Result result = new Result(status, duration, e, DUMMY_ARG);
                reporter.result(result);
            }
        }
    }
    
    private final class HookComparator implements Comparator<HookDefinition> {
        
        final boolean ascending;
        
        public HookComparator(boolean ascending) {
            this.ascending = ascending;
        }
        
        @Override
        public int compare(HookDefinition hook1, HookDefinition hook2) {                
            int comparison = hook1.getOrder() - hook2.getOrder();
            return ascending ? comparison : -comparison;
        }
    }
}<|MERGE_RESOLUTION|>--- conflicted
+++ resolved
@@ -21,7 +21,7 @@
         this.runtime = runtime;
         this.tags = tags;
     }
-    
+
     public void prepare() {
         List<HookDefinition> hooks = new ArrayList<HookDefinition>();
         for (Backend backend : backends) {
@@ -35,23 +35,16 @@
     }
 
     public void dispose() {
-<<<<<<< HEAD
         List<HookDefinition> hooks = new ArrayList<HookDefinition>();
         for (Backend backend : backends) {
-            backend.disposeWorld();
-            hooks.addAll(backend.getAfterHooks());            
+            hooks.addAll(backend.getAfterHooks());
         }
         Collections.sort(hooks, new HookComparator(false));
         for (HookDefinition hook : hooks) {
-            runHookMaybe(hook);            
-=======
-        for (Backend backend : backends) {            
-            List<HookDefinition> hooks = backend.getAfterHooks();
-            for (HookDefinition hook : hooks) {
-                runHookMaybe(hook);
-            }
+            runHookMaybe(hook);
+        }
+        for (Backend backend : backends) {
             backend.disposeWorld();
->>>>>>> 46294e45
         }
     }
 
@@ -65,7 +58,7 @@
             }
         }
     }
-    
+
     public void runStep(String uri, Step step, Reporter reporter, Locale locale) {
         StepDefinitionMatch match = runtime.stepDefinitionMatch(uri, step);
         if (match != null) {
@@ -94,17 +87,17 @@
             }
         }
     }
-    
+
     private final class HookComparator implements Comparator<HookDefinition> {
-        
+
         final boolean ascending;
-        
+
         public HookComparator(boolean ascending) {
             this.ascending = ascending;
         }
-        
+
         @Override
-        public int compare(HookDefinition hook1, HookDefinition hook2) {                
+        public int compare(HookDefinition hook1, HookDefinition hook2) {
             int comparison = hook1.getOrder() - hook2.getOrder();
             return ascending ? comparison : -comparison;
         }
