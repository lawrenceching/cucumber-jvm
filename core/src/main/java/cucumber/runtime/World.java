package cucumber.runtime;

import gherkin.formatter.Reporter;
import gherkin.formatter.model.Step;

<<<<<<< HEAD
import java.util.*;
=======
import java.util.List;
import java.util.Locale;
>>>>>>> c196d7a2

public interface World {
    void buildBackendWorldsAndRunBeforeHooks(Reporter reporter);

    void runAfterHooksAndDisposeBackendWorlds(Reporter reporter);

    void runStep(String uri, Step step, Reporter reporter, Locale locale);

    void addStepDefinition(StepDefinition stepDefinition);

    void addBeforeHook(HookDefinition hookDefinition);

    void addAfterHook(HookDefinition hookDefinition);

    List<HookDefinition> getBeforeHooks();

    List<HookDefinition> getAfterHooks();

<<<<<<< HEAD
    private void runHooks(List<HookDefinition> hooks, Reporter reporter) {
        for (HookDefinition hook : hooks) {
            runHookIfTagsMatch(hook, reporter);
        }
    }

    private void runHookIfTagsMatch(HookDefinition hook, Reporter reporter) {
        if (hook.matches(tags)) {
            long start = System.nanoTime();
            try {
                hook.execute(scenarioResult);
            } catch (Throwable t) {
                skipNextStep = true;

                long duration = System.nanoTime() - start;
                Result result = new Result(Result.FAILED, duration, t, DUMMY_ARG);
                scenarioResult.add(result);
                reporter.result(result);
            }
        }
    }

    public void runStep(String uri, Step step, Reporter reporter, Locale locale) {
        StepDefinitionMatch match = stepDefinitionMatch(uri, step, locale);
        if (match != null) {
            reporter.match(match);
        } else {
            reporter.match(Match.UNDEFINED);
            reporter.result(Result.UNDEFINED);
            skipNextStep = true;
            return;
        }

        if (runtime.isDryRun()) {
            skipNextStep = true;
        }

        if (skipNextStep) {
            scenarioResult.add(Result.SKIPPED);
            reporter.result(Result.SKIPPED);
        } else {
            String status = Result.PASSED;
            Throwable error = null;
            long start = System.nanoTime();
            try {
                match.runStep(locale);
            } catch (Throwable t) {
                error = t;
                status = Result.FAILED;
                runtime.addError(t);
                skipNextStep = true;
            } finally {
                long duration = System.nanoTime() - start;
                Result result = new Result(status, duration, error, DUMMY_ARG);
                scenarioResult.add(result);
                reporter.result(result);
            }
        }
    }

    public void runUnreportedStep(String uri, Step step, Locale locale) throws Throwable {
        StepDefinitionMatch match = stepDefinitionMatch(uri, step, locale);
        if (match == null) {
            throw new CucumberException("Calling an undefined step from " + uri);
        }

        match.runStep(locale);
    }

    private StepDefinitionMatch stepDefinitionMatch(String uri, Step step, Locale locale) {
        List<StepDefinitionMatch> matches = stepDefinitionMatches(uri, step);
        try {
            if (matches.size() == 0) {
                runtime.addUndefinedStep(step, locale);
                return null;
            }
            if (matches.size() == 1) {
                return matches.get(0);
            } else {
                throw new AmbiguousStepDefinitionsException(matches);
            }
        } finally {
            runtime.storeStepKeyword(step, locale);
        }
    }

    public void addStepDefinition(StepDefinition stepDefinition) {
        stepDefinitions.add(stepDefinition);
    }

    private List<StepDefinitionMatch> stepDefinitionMatches(String uri, Step step) {
        List<StepDefinitionMatch> result = new ArrayList<StepDefinitionMatch>();
        for (StepDefinition stepDefinition : stepDefinitions) {
            List<Argument> arguments = stepDefinition.matchedArguments(step);
            if (arguments != null) {
                result.add(new StepDefinitionMatch(arguments, stepDefinition, uri, step, localizedXStreams));
            }
        }
        return result;
    }

    public void addBeforeHook(HookDefinition hookDefinition) {
        beforeHooks.add(hookDefinition);
    }

    public void addAfterHook(HookDefinition hookDefinition) {
        afterHooks.add(hookDefinition);
    }

    public List<HookDefinition> getBeforeHooks() {
        return beforeHooks;
    }

    public List<HookDefinition> getAfterHooks() {
        return afterHooks;
    }

    public List<StepDefinition> getStepDefinitions() {
        return stepDefinitions;
    }

    private final class HookComparator implements Comparator<HookDefinition> {
        final boolean ascending;

        public HookComparator(boolean ascending) {
            this.ascending = ascending;
        }

        @Override
        public int compare(HookDefinition hook1, HookDefinition hook2) {
            int comparison = hook1.getOrder() - hook2.getOrder();
            return ascending ? comparison : -comparison;
        }
    }
=======
    List<StepDefinition> getStepDefinitions();
>>>>>>> c196d7a2
}<|MERGE_RESOLUTION|>--- conflicted
+++ resolved
@@ -2,18 +2,16 @@
 
 import gherkin.formatter.Reporter;
 import gherkin.formatter.model.Step;
+import java.util.Locale;
+import java.util.List;
 
-<<<<<<< HEAD
-import java.util.*;
-=======
-import java.util.List;
-import java.util.Locale;
->>>>>>> c196d7a2
 
 public interface World {
     void buildBackendWorldsAndRunBeforeHooks(Reporter reporter);
 
     void runAfterHooksAndDisposeBackendWorlds(Reporter reporter);
+
+    public void runUnreportedStep(String uri, Step step, Locale locale) throws Throwable;
 
     void runStep(String uri, Step step, Reporter reporter, Locale locale);
 
@@ -27,142 +25,5 @@
 
     List<HookDefinition> getAfterHooks();
 
-<<<<<<< HEAD
-    private void runHooks(List<HookDefinition> hooks, Reporter reporter) {
-        for (HookDefinition hook : hooks) {
-            runHookIfTagsMatch(hook, reporter);
-        }
-    }
-
-    private void runHookIfTagsMatch(HookDefinition hook, Reporter reporter) {
-        if (hook.matches(tags)) {
-            long start = System.nanoTime();
-            try {
-                hook.execute(scenarioResult);
-            } catch (Throwable t) {
-                skipNextStep = true;
-
-                long duration = System.nanoTime() - start;
-                Result result = new Result(Result.FAILED, duration, t, DUMMY_ARG);
-                scenarioResult.add(result);
-                reporter.result(result);
-            }
-        }
-    }
-
-    public void runStep(String uri, Step step, Reporter reporter, Locale locale) {
-        StepDefinitionMatch match = stepDefinitionMatch(uri, step, locale);
-        if (match != null) {
-            reporter.match(match);
-        } else {
-            reporter.match(Match.UNDEFINED);
-            reporter.result(Result.UNDEFINED);
-            skipNextStep = true;
-            return;
-        }
-
-        if (runtime.isDryRun()) {
-            skipNextStep = true;
-        }
-
-        if (skipNextStep) {
-            scenarioResult.add(Result.SKIPPED);
-            reporter.result(Result.SKIPPED);
-        } else {
-            String status = Result.PASSED;
-            Throwable error = null;
-            long start = System.nanoTime();
-            try {
-                match.runStep(locale);
-            } catch (Throwable t) {
-                error = t;
-                status = Result.FAILED;
-                runtime.addError(t);
-                skipNextStep = true;
-            } finally {
-                long duration = System.nanoTime() - start;
-                Result result = new Result(status, duration, error, DUMMY_ARG);
-                scenarioResult.add(result);
-                reporter.result(result);
-            }
-        }
-    }
-
-    public void runUnreportedStep(String uri, Step step, Locale locale) throws Throwable {
-        StepDefinitionMatch match = stepDefinitionMatch(uri, step, locale);
-        if (match == null) {
-            throw new CucumberException("Calling an undefined step from " + uri);
-        }
-
-        match.runStep(locale);
-    }
-
-    private StepDefinitionMatch stepDefinitionMatch(String uri, Step step, Locale locale) {
-        List<StepDefinitionMatch> matches = stepDefinitionMatches(uri, step);
-        try {
-            if (matches.size() == 0) {
-                runtime.addUndefinedStep(step, locale);
-                return null;
-            }
-            if (matches.size() == 1) {
-                return matches.get(0);
-            } else {
-                throw new AmbiguousStepDefinitionsException(matches);
-            }
-        } finally {
-            runtime.storeStepKeyword(step, locale);
-        }
-    }
-
-    public void addStepDefinition(StepDefinition stepDefinition) {
-        stepDefinitions.add(stepDefinition);
-    }
-
-    private List<StepDefinitionMatch> stepDefinitionMatches(String uri, Step step) {
-        List<StepDefinitionMatch> result = new ArrayList<StepDefinitionMatch>();
-        for (StepDefinition stepDefinition : stepDefinitions) {
-            List<Argument> arguments = stepDefinition.matchedArguments(step);
-            if (arguments != null) {
-                result.add(new StepDefinitionMatch(arguments, stepDefinition, uri, step, localizedXStreams));
-            }
-        }
-        return result;
-    }
-
-    public void addBeforeHook(HookDefinition hookDefinition) {
-        beforeHooks.add(hookDefinition);
-    }
-
-    public void addAfterHook(HookDefinition hookDefinition) {
-        afterHooks.add(hookDefinition);
-    }
-
-    public List<HookDefinition> getBeforeHooks() {
-        return beforeHooks;
-    }
-
-    public List<HookDefinition> getAfterHooks() {
-        return afterHooks;
-    }
-
-    public List<StepDefinition> getStepDefinitions() {
-        return stepDefinitions;
-    }
-
-    private final class HookComparator implements Comparator<HookDefinition> {
-        final boolean ascending;
-
-        public HookComparator(boolean ascending) {
-            this.ascending = ascending;
-        }
-
-        @Override
-        public int compare(HookDefinition hook1, HookDefinition hook2) {
-            int comparison = hook1.getOrder() - hook2.getOrder();
-            return ascending ? comparison : -comparison;
-        }
-    }
-=======
     List<StepDefinition> getStepDefinitions();
->>>>>>> c196d7a2
 }