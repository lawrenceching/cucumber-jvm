package cucumber.runtime.formatter;

import cucumber.runtime.CucumberException;
import cucumber.runtime.io.URLOutputStream;
import cucumber.runtime.io.UTF8OutputStreamWriter;
import gherkin.formatter.Formatter;
import gherkin.formatter.Reporter;
import gherkin.formatter.model.Background;
import gherkin.formatter.model.Examples;
import gherkin.formatter.model.Feature;
import gherkin.formatter.model.Match;
import gherkin.formatter.model.Result;
import gherkin.formatter.model.Scenario;
import gherkin.formatter.model.ScenarioOutline;
import gherkin.formatter.model.Step;
import org.w3c.dom.Document;
import org.w3c.dom.Element;
import org.w3c.dom.Node;
import org.w3c.dom.NodeList;

import javax.xml.parsers.DocumentBuilderFactory;
import javax.xml.parsers.ParserConfigurationException;
import javax.xml.transform.OutputKeys;
import javax.xml.transform.Transformer;
import javax.xml.transform.TransformerException;
import javax.xml.transform.TransformerFactory;
import javax.xml.transform.dom.DOMSource;
import javax.xml.transform.stream.StreamResult;
import java.io.IOException;
import java.io.PrintWriter;
import java.io.StringWriter;
import java.io.Writer;
import java.net.URL;
import java.text.DecimalFormat;
import java.text.NumberFormat;
import java.util.ArrayList;
import java.util.List;
import java.util.Locale;

class JUnitFormatter implements Formatter, Reporter, StrictAware {
    private final Writer out;
    private final Document doc;
    private final Element rootElement;

    private TestCase testCase;
    private Element root;

    public JUnitFormatter(URL out) throws IOException {
        this.out = new UTF8OutputStreamWriter(new URLOutputStream(out));
        TestCase.treatSkippedAsFailure = false;
        try {
            doc = DocumentBuilderFactory.newInstance().newDocumentBuilder().newDocument();
            rootElement = doc.createElement("testsuite");
            doc.appendChild(rootElement);
        } catch (ParserConfigurationException e) {
            throw new CucumberException("Error while processing unit report", e);
        }
    }

    @Override
    public void feature(Feature feature) {
        TestCase.feature = feature;
    }

    @Override
    public void background(Background background) {
        if (!isCurrentTestCaseCreatedNameless()) {
            testCase = new TestCase();
            root = testCase.createElement(doc);
        }
    }

    @Override
    public void scenario(Scenario scenario) {
        if (isCurrentTestCaseCreatedNameless()) {
            testCase.scenario = scenario;
        } else {
            testCase = new TestCase(scenario);
            root = testCase.createElement(doc);
        }
        testCase.writeElement(doc, root);
        rootElement.appendChild(root);

        increaseAttributeValue(rootElement, "tests");
    }

    private boolean isCurrentTestCaseCreatedNameless() {
        return testCase != null && testCase.scenario == null;
    }

    @Override
    public void step(Step step) {
        if (testCase != null) testCase.steps.add(step);
    }

    @Override
    public void done() {
        try {
            // set up a transformer
            rootElement.setAttribute("name", JUnitFormatter.class.getName());
            rootElement.setAttribute("failures", String.valueOf(rootElement.getElementsByTagName("failure").getLength()));
<<<<<<< HEAD
            if (rootElement.getElementsByTagName("testcase").getLength() == 0) {
                addDummyTestCase(); // to avoid failed Jenkins jobs
            }
=======
            rootElement.setAttribute("skipped", String.valueOf(rootElement.getElementsByTagName("skipped").getLength()));
            rootElement.setAttribute("time", sumTimes(rootElement.getElementsByTagName("testcase")));
>>>>>>> f9cad32e
            TransformerFactory transfac = TransformerFactory.newInstance();
            Transformer trans = transfac.newTransformer();
            trans.setOutputProperty(OutputKeys.INDENT, "yes");
            StreamResult result = new StreamResult(out);
            DOMSource source = new DOMSource(doc);
            trans.transform(source, result);
        } catch (TransformerException e) {
            throw new CucumberException("Error while transforming.", e);
        }
    }

    private void addDummyTestCase() {
        Element dummy = doc.createElement("testcase");
        dummy.setAttribute("classname", "dummy");
        dummy.setAttribute("name", "dummy");
        rootElement.appendChild(dummy);
        Element skipped = doc.createElement("skipped");
        skipped.setAttribute("message", "No features found");
        dummy.appendChild(skipped);
    }

    @Override
    public void result(Result result) {
        testCase.results.add(result);

        testCase.updateElement(doc, root);
    }

    @Override
    public void before(Match match, Result result) {
        if (!isCurrentTestCaseCreatedNameless()) {
            testCase = new TestCase();
            root = testCase.createElement(doc);
        }
        handleHook(result);
    }

    @Override
    public void after(Match match, Result result) {
        handleHook(result);
    }

    private void handleHook(Result result) {
        testCase.hookResults.add(result);
        testCase.updateElement(doc, root);
    }

    private String sumTimes(NodeList testCaseNodes) {
        double totalDurationSecondsForAllTimes = 0.0d;
        for( int i = 0; i < testCaseNodes.getLength(); i++ ) {
            try {
                double testCaseTime =
                        Double.parseDouble(testCaseNodes.item(i).getAttributes().getNamedItem("time").getNodeValue());
                totalDurationSecondsForAllTimes += testCaseTime;
            } catch ( NumberFormatException e ) {
                throw new CucumberException(e);
            } catch ( NullPointerException e ) {
                throw new CucumberException(e);
            }
        }
        DecimalFormat nfmt = (DecimalFormat) NumberFormat.getNumberInstance(Locale.US);
        nfmt.applyPattern("0.######");
        return nfmt.format(totalDurationSecondsForAllTimes);
    }

    private void increaseAttributeValue(Element element, String attribute) {
        int value = 0;
        if (element.hasAttribute(attribute)) {
            value = Integer.parseInt(element.getAttribute(attribute));
        }
        element.setAttribute(attribute, String.valueOf(++value));
    }

    @Override
    public void scenarioOutline(ScenarioOutline scenarioOutline) {
        testCase = null;
    }

    @Override
    public void examples(Examples examples) {
        TestCase.examples = examples.getRows().size() - 1;
    }

    @Override
    public void match(Match match) {
    }

    @Override
    public void embedding(String mimeType, byte[] data) {
    }

    @Override
    public void write(String text) {
    }

    @Override
    public void uri(String uri) {
    }

    @Override
    public void close() {
    }

    @Override
    public void eof() {
    }

    @Override
    public void syntaxError(String state, String event, List<String> legalEvents, String uri, Integer line) {
    }

    @Override
    public void setStrict(boolean strict) {
        TestCase.treatSkippedAsFailure = strict;
    }

    private static class TestCase {
        private static final DecimalFormat NUMBER_FORMAT = (DecimalFormat) NumberFormat.getNumberInstance(Locale.US);

        static {
            NUMBER_FORMAT.applyPattern("0.######");
        }

        private TestCase(Scenario scenario) {
            this.scenario = scenario;
        }

        private TestCase() {
        }

        Scenario scenario;
        static Feature feature;
        static int examples = 0;
        static boolean treatSkippedAsFailure = false;
        final List<Step> steps = new ArrayList<Step>();
        final List<Result> results = new ArrayList<Result>();
        final List<Result> hookResults = new ArrayList<Result>();

        private Element createElement(Document doc) {
            return doc.createElement("testcase");
        }

        private void writeElement(Document doc, Element tc) {
            tc.setAttribute("classname", feature.getName());
            tc.setAttribute("name", examples > 0 ? scenario.getName() + "_" + examples-- : scenario.getName());
        }

        public void updateElement(Document doc, Element tc) {
            tc.setAttribute("time", calculateTotalDurationString());

            StringBuilder sb = new StringBuilder();
            addStepAndResultListing(sb);
            Result skipped = null, failed = null;
            for (Result result : results) {
                if ("failed".equals(result.getStatus())) failed = result;
                if ("undefined".equals(result.getStatus()) || "pending".equals(result.getStatus())) skipped = result;
            }
            for (Result result : hookResults) {
                if (failed == null && "failed".equals(result.getStatus())) failed = result;
            }
            Element child;
            if (failed != null) {
                addStackTrace(sb, failed);
                child = createElementWithMessage(doc, sb, "failure", failed.getErrorMessage());
            } else if (skipped != null) {
                if (treatSkippedAsFailure) {
                    child = createElementWithMessage(doc, sb, "failure", "The scenario has pending or undefined step(s)");
                }
                else {
                    child = createElement(doc, sb, "skipped");
                }
            } else {
                child = createElement(doc, sb, "system-out");
            }

            Node existingChild = tc.getFirstChild();
            if (existingChild == null) {
                tc.appendChild(child);
            } else {
                tc.replaceChild(child, existingChild);
            }
        }

        private String calculateTotalDurationString() {
            long totalDurationNanos = 0;
            for (Result r : results) {
                totalDurationNanos += r.getDuration() == null ? 0 : r.getDuration();
            }
            for (Result r : hookResults) {
                totalDurationNanos += r.getDuration() == null ? 0 : r.getDuration();
            }
            double totalDurationSeconds = ((double) totalDurationNanos) / 1000000000;
            return NUMBER_FORMAT.format(totalDurationSeconds);
        }

        private void addStepAndResultListing(StringBuilder sb) {
            for (int i = 0; i < steps.size(); i++) {
                int length = sb.length();
                String resultStatus = "not executed";
                if (i < results.size()) {
                    resultStatus = results.get(i).getStatus();
                }
                sb.append(steps.get(i).getKeyword());
                sb.append(steps.get(i).getName());
                do {
                  sb.append(".");
                } while (sb.length() - length < 76);
                sb.append(resultStatus);
                sb.append("\n");
            }
        }

        private void addStackTrace(StringBuilder sb, Result failed) {
            sb.append("\nStackTrace:\n");
            StringWriter sw = new StringWriter();
            failed.getError().printStackTrace(new PrintWriter(sw));
            sb.append(sw.toString());
        }

        private Element createElementWithMessage(Document doc, StringBuilder sb, String elementType, String message) {
            Element child = createElement(doc, sb, elementType);
            child.setAttribute("message", message);
            return child;
        }

        private Element createElement(Document doc, StringBuilder sb, String elementType) {
            Element child = doc.createElement(elementType);
            child.appendChild(doc.createCDATASection(sb.toString()));
            return child;
        }

    }

}<|MERGE_RESOLUTION|>--- conflicted
+++ resolved
@@ -99,14 +99,11 @@
             // set up a transformer
             rootElement.setAttribute("name", JUnitFormatter.class.getName());
             rootElement.setAttribute("failures", String.valueOf(rootElement.getElementsByTagName("failure").getLength()));
-<<<<<<< HEAD
+            rootElement.setAttribute("skipped", String.valueOf(rootElement.getElementsByTagName("skipped").getLength()));
+            rootElement.setAttribute("time", sumTimes(rootElement.getElementsByTagName("testcase")));
             if (rootElement.getElementsByTagName("testcase").getLength() == 0) {
                 addDummyTestCase(); // to avoid failed Jenkins jobs
             }
-=======
-            rootElement.setAttribute("skipped", String.valueOf(rootElement.getElementsByTagName("skipped").getLength()));
-            rootElement.setAttribute("time", sumTimes(rootElement.getElementsByTagName("testcase")));
->>>>>>> f9cad32e
             TransformerFactory transfac = TransformerFactory.newInstance();
             Transformer trans = transfac.newTransformer();
             trans.setOutputProperty(OutputKeys.INDENT, "yes");
