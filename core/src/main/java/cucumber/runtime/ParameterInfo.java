--- conflicted
+++ resolved
@@ -1,11 +1,4 @@
 package cucumber.runtime;
-
-import java.lang.annotation.Annotation;
-import java.lang.reflect.Method;
-import java.lang.reflect.ParameterizedType;
-import java.lang.reflect.Type;
-import java.util.ArrayList;
-import java.util.List;
 
 import cucumber.api.Delimiter;
 import cucumber.api.Format;
@@ -16,6 +9,13 @@
 import cucumber.deps.com.thoughtworks.xstream.converters.SingleValueConverter;
 import cucumber.runtime.xstream.LocalizedXStreams;
 
+import java.lang.annotation.Annotation;
+import java.lang.reflect.Method;
+import java.lang.reflect.ParameterizedType;
+import java.lang.reflect.Type;
+import java.util.ArrayList;
+import java.util.List;
+
 /**
  * This class composes all interesting parameter information into one object.
  */
@@ -25,12 +25,8 @@
     private final Type type;
     private final String format;
     private final String delimiter;
-<<<<<<< HEAD
     private final boolean transposed;
-    private final Transformer transformer;
-=======
     private final Transformer<?> transformer;
->>>>>>> ae0b2e26
 
     public static List<ParameterInfo> fromMethod(Method method) {
         List<ParameterInfo> result = new ArrayList<ParameterInfo>();
@@ -39,34 +35,26 @@
         for (int i = 0; i < genericParameterTypes.length; i++) {
             String format = null;
             String delimiter = DEFAULT_DELIMITER;
-<<<<<<< HEAD
             boolean transposed = false;
-            Transformer transformer = null;
-=======
             Transformer<?> transformer = null;
->>>>>>> ae0b2e26
             for (Annotation annotation : annotations[i]) {
                 if (annotation instanceof Format) {
                     format = ((Format) annotation).value();
-                } else if(isAnnotatedWith(annotation,Format.class)){
+                } else if (isAnnotatedWith(annotation, Format.class)) {
                     format = getAnnotationForAnnotation(annotation, Format.class).value();
                 }
-                
+
                 if (annotation instanceof Delimiter) {
                     delimiter = ((Delimiter) annotation).value();
-                } else if(isAnnotatedWith(annotation,Delimiter.class)){
+                } else if (isAnnotatedWith(annotation, Delimiter.class)) {
                     delimiter = getAnnotationForAnnotation(annotation, Delimiter.class).value();
                 }
-<<<<<<< HEAD
                 if (annotation instanceof Transpose) {
                     transposed = ((Transpose) annotation).value();
                 }
-=======
-                
->>>>>>> ae0b2e26
                 if (annotation instanceof Transform) {
                     transformer = getTransformer(annotation);
-                } else if(isAnnotatedWith(annotation,Transform.class)){
+                } else if (isAnnotatedWith(annotation, Transform.class)) {
                     transformer = getTransformer(getAnnotationForAnnotation(annotation, Transform.class));
                 }
             }
@@ -78,11 +66,11 @@
     private static boolean isAnnotatedWith(Annotation source, Class<? extends Annotation> requiredAnnotation) {
         return getAnnotationForAnnotation(source, requiredAnnotation) != null;
     }
-    
+
     private static <T extends Annotation> T getAnnotationForAnnotation(Annotation source, Class<T> requiredAnnotation) {
         return source.annotationType().getAnnotation(requiredAnnotation);
     }
-    
+
     private static Transformer<?> getTransformer(Annotation annotation) {
         try {
             return ((Transform) annotation).value().newInstance();
