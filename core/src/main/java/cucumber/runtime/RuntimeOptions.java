--- conflicted
+++ resolved
@@ -3,15 +3,11 @@
 import cucumber.api.SnippetType;
 import cucumber.api.StepDefinitionReporter;
 import cucumber.api.SummaryPrinter;
-<<<<<<< HEAD
 import cucumber.api.formatter.ColorAware;
 import cucumber.api.formatter.Formatter;
 import cucumber.api.formatter.StrictAware;
 import cucumber.runner.EventBus;
-=======
 import cucumber.deps.com.thoughtworks.xstream.annotations.XStreamConverter;
-import cucumber.runtime.formatter.ColorAware;
->>>>>>> 9ec2d0fc
 import cucumber.runtime.formatter.PluginFactory;
 import cucumber.runtime.io.ResourceLoader;
 import cucumber.runtime.model.CucumberFeature;
@@ -36,13 +32,10 @@
 import java.util.regex.Pattern;
 
 import static cucumber.runtime.model.CucumberFeature.load;
-<<<<<<< HEAD
 import static cucumber.util.FixJava.join;
 import static cucumber.util.FixJava.map;
 import static java.util.Arrays.asList;
-=======
 import static java.util.Collections.unmodifiableList;
->>>>>>> 9ec2d0fc
 
 // IMPORTANT! Make sure USAGE.txt is always uptodate if this class changes.
 public class RuntimeOptions {
@@ -221,18 +214,17 @@
         parsedPluginData.updatePluginSummaryPrinterNames(pluginSummaryPrinterNames);
     }
 
-<<<<<<< HEAD
+    RuntimeOptions withConverters(List<XStreamConverter> converters) {
+        this.converters.addAll(converters);
+        return this;
+    }
+
     private void addLineFilters(Map<String, List<Long>> parsedLineFilters, String key, List<Long> lines) {
         if (parsedLineFilters.containsKey(key)) {
             parsedLineFilters.get(key).addAll(lines);
         } else {
             parsedLineFilters.put(key, lines);
         }
-=======
-    RuntimeOptions withConverters(List<XStreamConverter> converters) {
-        this.converters.addAll(converters);
-        return this;
->>>>>>> 9ec2d0fc
     }
 
     private boolean haveLineFilters(List<String> parsedFeaturePaths) {
