package cucumber.runtime;

import java.lang.reflect.InvocationTargetException;
import java.lang.reflect.Method;
import java.lang.reflect.Modifier;
import java.util.ArrayList;
import java.util.List;

public class Utils {
    public static <T> List<T> listOf(int size, T obj) {
        List<T> list = new ArrayList<T>();
        for (int i = 0; i < size; i++) {
            list.add(obj);
        }
        return list;
    }

    public static boolean isInstantiable(Class<?> clazz) {
        boolean isNonStaticInnerClass = !Modifier.isStatic(clazz.getModifiers()) && clazz.getEnclosingClass() != null;
        return Modifier.isPublic(clazz.getModifiers()) && !Modifier.isAbstract(clazz.getModifiers()) && !isNonStaticInnerClass;
    }

    public static boolean hasConstructor(Class<?> clazz, Class[] paramTypes) {
        try {
            clazz.getConstructor(paramTypes);
            return true;
        } catch (NoSuchMethodException e) {
            return false;
        }
    }
<<<<<<< HEAD

    public static String packagePath(Class clazz) {
        return packagePath(packageName(clazz.getName()));
    }

    public static String packagePath(String packageName) {
        return packageName.replace('.', '/');
    }

    public static String packageName(Class clazz) {
        return packageName(clazz.getName());
    }

    public static String toPackage(String path) {
        return path.replace('/', '.').replace('\\', '.');
    }

    static String packageName(String className) {
        return className.substring(0, Math.max(0, className.lastIndexOf(".")));
    }

    public static <T> Iterator<T> emptyIterator() {
        return new Iterator<T>() {

            @Override
            public boolean hasNext() {
                return false;
            }

            @Override
            public T next() {
                throw new UnsupportedOperationException();
            }

            @Override
            public void remove() {
                throw new UnsupportedOperationException();
            }
        };
    }

    public static Object invoke(Object target, Method method, Object... args) {
        try {
            return method.invoke(target, args);
        } catch (IllegalArgumentException e) {
            throw new CucumberException("Can't invoke " + MethodFormat.FULL.format(method), e);
        } catch (InvocationTargetException e) {
            throw new CucumberException("Can't invoke " + MethodFormat.FULL.format(method), e.getTargetException());
        } catch (IllegalAccessException e) {
            throw new CucumberException("Can't invoke " + MethodFormat.FULL.format(method), e);
        }
    }
=======
>>>>>>> 56541345
}<|MERGE_RESOLUTION|>--- conflicted
+++ resolved
@@ -28,47 +28,6 @@
             return false;
         }
     }
-<<<<<<< HEAD
-
-    public static String packagePath(Class clazz) {
-        return packagePath(packageName(clazz.getName()));
-    }
-
-    public static String packagePath(String packageName) {
-        return packageName.replace('.', '/');
-    }
-
-    public static String packageName(Class clazz) {
-        return packageName(clazz.getName());
-    }
-
-    public static String toPackage(String path) {
-        return path.replace('/', '.').replace('\\', '.');
-    }
-
-    static String packageName(String className) {
-        return className.substring(0, Math.max(0, className.lastIndexOf(".")));
-    }
-
-    public static <T> Iterator<T> emptyIterator() {
-        return new Iterator<T>() {
-
-            @Override
-            public boolean hasNext() {
-                return false;
-            }
-
-            @Override
-            public T next() {
-                throw new UnsupportedOperationException();
-            }
-
-            @Override
-            public void remove() {
-                throw new UnsupportedOperationException();
-            }
-        };
-    }
 
     public static Object invoke(Object target, Method method, Object... args) {
         try {
@@ -81,6 +40,4 @@
             throw new CucumberException("Can't invoke " + MethodFormat.FULL.format(method), e);
         }
     }
-=======
->>>>>>> 56541345
 }