--- conflicted
+++ resolved
@@ -1,25 +1,14 @@
 package cucumber.api.cli;
 
-<<<<<<< HEAD
-/**
- * @deprecated use {@link io.cucumber.core.api.cli.Main}
-=======
 import io.cucumber.core.logging.Logger;
 import io.cucumber.core.logging.LoggerFactory;
 
 /**
  * @deprecated use {@link io.cucumber.core.cli.Main} instead.
->>>>>>> 312039f9
  */
 @Deprecated
 public class Main {
 
-<<<<<<< HEAD
-
-    public static void main(String[] argv) {
-        System.err.println("You are using deprecated Main method. Please use io.cucumber.core.api.cli.Main");
-        io.cucumber.core.api.cli.Main.main(argv);
-=======
     private static final Logger log = LoggerFactory.getLogger(Main.class);
 
     public static void main(String[] argv) {
@@ -37,6 +26,5 @@
     public static byte run(String[] argv, ClassLoader classLoader) {
         log.warn("You are using deprecated Main class. Please use io.cucumber.core.api.cli.Main");
         return io.cucumber.core.cli.Main.run(argv, classLoader);
->>>>>>> 312039f9
     }
 }