<project xmlns="http://maven.apache.org/POM/4.0.0" xmlns:xsi="http://www.w3.org/2001/XMLSchema-instance" xsi:schemaLocation="http://maven.apache.org/POM/4.0.0 http://maven.apache.org/xsd/maven-4.0.0.xsd">
    <modelVersion>4.0.0</modelVersion>

    <parent>
        <groupId>io.cucumber</groupId>
        <artifactId>cucumber-jvm</artifactId>
<<<<<<< HEAD
        <version>5.0.0-SNAPSHOT</version>
=======
        <version>4.2.1-SNAPSHOT</version>
>>>>>>> dce99566
    </parent>

    <artifactId>cucumber-core</artifactId>
    <packaging>jar</packaging>
    <name>Cucumber-JVM: Core</name>

    <dependencies>
        <dependency>
            <groupId>io.cucumber</groupId>
            <artifactId>cucumber-html</artifactId>
        </dependency>
        <dependency>
            <groupId>io.cucumber</groupId>
            <artifactId>gherkin</artifactId>
        </dependency>
        <dependency>
            <groupId>io.cucumber</groupId>
            <artifactId>tag-expressions</artifactId>
        </dependency>
        <dependency>
            <groupId>io.cucumber</groupId>
            <artifactId>cucumber-expressions</artifactId>
        </dependency>
        <dependency>
            <groupId>io.cucumber</groupId>
            <artifactId>datatable</artifactId>
        </dependency>
        <dependency>
            <groupId>xmlunit</groupId>
            <artifactId>xmlunit</artifactId>
            <scope>test</scope>
        </dependency>
        <dependency>
            <groupId>org.mockito</groupId>
            <artifactId>mockito-core</artifactId>
            <scope>test</scope>
        </dependency>
        <dependency>
            <groupId>org.jsoup</groupId>
            <artifactId>jsoup</artifactId>
            <scope>test</scope>
        </dependency>

        <dependency>
            <groupId>org.junit.jupiter</groupId>
            <artifactId>junit-jupiter-api</artifactId>
            <scope>test</scope>
        </dependency>

        <dependency>
            <groupId>org.junit.vintage</groupId>
            <artifactId>junit-vintage-engine</artifactId>
            <scope>test</scope>
        </dependency>

        <dependency>
            <groupId>org.webbitserver</groupId>
            <artifactId>webbit</artifactId>
            <scope>test</scope>
        </dependency>
        <dependency>
            <groupId>org.webbitserver</groupId>
            <artifactId>webbit-rest</artifactId>
            <scope>test</scope>
        </dependency>

        <dependency>
            <groupId>uk.co.datumedge</groupId>
            <artifactId>hamcrest-json</artifactId>
            <scope>test</scope>
        </dependency>

        <dependency>
            <groupId>org.hamcrest</groupId>
            <artifactId>hamcrest-library</artifactId>
            <scope>test</scope>
        </dependency>
        <dependency>
            <groupId>org.assertj</groupId>
            <artifactId>assertj-core</artifactId>
            <scope>test</scope>
        </dependency>

    </dependencies>

    <build>
        <resources>
            <resource>
                <directory>src/main/resources</directory>
                <filtering>true</filtering>
            </resource>
        </resources>
        <plugins>
            <plugin>
                <groupId>org.apache.maven.plugins</groupId>
                <artifactId>maven-jar-plugin</artifactId>
                <configuration>
                    <archive>
                        <manifest>
                            <mainClass>io.cucumber.core.api.cli.Main</mainClass>
                        </manifest>
                    </archive>
                </configuration>
            </plugin>

            <plugin>
                <groupId>org.apache.maven.plugins</groupId>
                <artifactId>maven-surefire-plugin</artifactId>
                <configuration>
                    <argLine>-Duser.language=en</argLine>
                </configuration>
            </plugin>

            <plugin>
                <groupId>org.revapi</groupId>
                <artifactId>revapi-maven-plugin</artifactId>
                <configuration>
                    <analysisConfiguration>
                        <revapi.ignore>
                            <item>
                                <code>java.method.addedToInterface</code>
                                <new>method void cucumber.api.TypeRegistry::setDefaultParameterTransformer(io.cucumber.cucumberexpressions.ParameterByTypeTransformer)</new>
                                <package>cucumber.api</package>
                                <classQualifiedName>cucumber.api.TypeRegistry</classQualifiedName>
                                <classSimpleName>TypeRegistry</classSimpleName>
                                <methodName>setDefaultParameterTransformer</methodName>
                                <elementKind>method</elementKind>
                                <justification>This interface can be used by users of Cucumber but should not be implemented.</justification>
                            </item>
                            <item>
                                <code>java.method.numberOfParametersChanged</code>
                                <old>method java.util.List&lt;io.cucumber.stepexpression.Argument&gt; io.cucumber.stepexpression.ArgumentMatcher::argumentsFrom(gherkin.pickles.PickleStep)</old>
                                <new>method java.util.List&lt;io.cucumber.stepexpression.Argument&gt; io.cucumber.stepexpression.ArgumentMatcher::argumentsFrom(gherkin.pickles.PickleStep, java.lang.reflect.Type[])</new>
                                <package>io.cucumber.stepexpression</package>
                                <classQualifiedName>io.cucumber.stepexpression.ArgumentMatcher</classQualifiedName>
                                <classSimpleName>ArgumentMatcher</classSimpleName>
                                <methodName>argumentsFrom</methodName>
                                <elementKind>method</elementKind>
                                <justification>This class is part of Cucumbers internal API. The change adds a vararg argument. </justification>
                            </item>
                            <item>
                                <code>java.method.numberOfParametersChanged</code>
                                <old>method java.util.List&lt;io.cucumber.stepexpression.Argument&gt; io.cucumber.stepexpression.ExpressionArgumentMatcher::argumentsFrom(gherkin.pickles.PickleStep)</old>
                                <new>method java.util.List&lt;io.cucumber.stepexpression.Argument&gt; io.cucumber.stepexpression.ExpressionArgumentMatcher::argumentsFrom(gherkin.pickles.PickleStep, java.lang.reflect.Type[])</new>
                                <package>io.cucumber.stepexpression</package>
                                <classQualifiedName>io.cucumber.stepexpression.ExpressionArgumentMatcher</classQualifiedName>
                                <classSimpleName>ExpressionArgumentMatcher</classSimpleName>
                                <methodName>argumentsFrom</methodName>
                                <elementKind>method</elementKind>
                                <justification>This class is part of Cucumbers internal API.</justification>
                            </item>
                            <item>
                                <code>java.method.numberOfParametersChanged</code>
                                <old>method java.util.List&lt;io.cucumber.stepexpression.Argument&gt; io.cucumber.stepexpression.StepExpression::match(java.lang.String)</old>
                                <new>method java.util.List&lt;io.cucumber.stepexpression.Argument&gt; io.cucumber.stepexpression.StepExpression::match(java.lang.String, java.lang.reflect.Type[])</new>
                                <package>io.cucumber.stepexpression</package>
                                <classQualifiedName>io.cucumber.stepexpression.StepExpression</classQualifiedName>
                                <classSimpleName>StepExpression</classSimpleName>
                                <methodName>match</methodName>
                                <elementKind>method</elementKind>
                                <justification>This class is part of Cucumbers internal API. The change adds a vararg argument.</justification>
                            </item>
                            <item>
                                <code>java.method.numberOfParametersChanged</code>
                                <old>method java.util.List&lt;io.cucumber.stepexpression.Argument&gt; io.cucumber.stepexpression.StepExpression::match(java.lang.String, java.lang.String)</old>
                                <new>method java.util.List&lt;io.cucumber.stepexpression.Argument&gt; io.cucumber.stepexpression.StepExpression::match(java.lang.String, java.lang.String, java.lang.reflect.Type[])</new>
                                <package>io.cucumber.stepexpression</package>
                                <classQualifiedName>io.cucumber.stepexpression.StepExpression</classQualifiedName>
                                <classSimpleName>StepExpression</classSimpleName>
                                <methodName>match</methodName>
                                <elementKind>method</elementKind>
                                <justification>This class is part of Cucumbers internal API. The change adds a vararg argument.</justification>
                            </item>
                            <item>
                                <code>java.method.numberOfParametersChanged</code>
                                <old>method java.util.List&lt;io.cucumber.stepexpression.Argument&gt; io.cucumber.stepexpression.StepExpression::match(java.lang.String, java.util.List&lt;java.util.List&lt;java.lang.String&gt;&gt;)</old>
                                <new>method java.util.List&lt;io.cucumber.stepexpression.Argument&gt; io.cucumber.stepexpression.StepExpression::match(java.lang.String, java.util.List&lt;java.util.List&lt;java.lang.String&gt;&gt;, java.lang.reflect.Type[])</new>
                                <package>io.cucumber.stepexpression</package>
                                <classQualifiedName>io.cucumber.stepexpression.StepExpression</classQualifiedName>
                                <classSimpleName>StepExpression</classSimpleName>
                                <methodName>match</methodName>
                                <elementKind>method</elementKind>
                                <justification>This class is part of Cucumbers internal API. The change adds a vararg argument.</justification>
                            </item>
                        </revapi.ignore>
                    </analysisConfiguration>
                </configuration>
            </plugin>

        </plugins>
    </build>

    <properties>
        <project.Automatic-Module-Name>io.cucumber.core</project.Automatic-Module-Name>
    </properties>
</project><|MERGE_RESOLUTION|>--- conflicted
+++ resolved
@@ -4,11 +4,7 @@
     <parent>
         <groupId>io.cucumber</groupId>
         <artifactId>cucumber-jvm</artifactId>
-<<<<<<< HEAD
         <version>5.0.0-SNAPSHOT</version>
-=======
-        <version>4.2.1-SNAPSHOT</version>
->>>>>>> dce99566
     </parent>
 
     <artifactId>cucumber-core</artifactId>
