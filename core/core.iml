<?xml version="1.0" encoding="UTF-8"?>
<module org.jetbrains.idea.maven.project.MavenProjectsManager.isMavenModule="true" type="JAVA_MODULE" version="4">
  <component name="NewModuleRootManager" LANGUAGE_LEVEL="JDK_1_6" inherit-compiler-output="false">
    <output url="file://$MODULE_DIR$/target/classes" />
    <output-test url="file://$MODULE_DIR$/target/test-classes" />
    <content url="file://$MODULE_DIR$">
      <sourceFolder url="file://$MODULE_DIR$/src/main/resources" isTestSource="false" />
      <sourceFolder url="file://$MODULE_DIR$/src/main/java" isTestSource="false" />
      <sourceFolder url="file://$MODULE_DIR$/src/test/java" isTestSource="true" />
      <sourceFolder url="file://$MODULE_DIR$/src/test/resources" isTestSource="true" />
      <sourceFolder url="file://$MODULE_DIR$/target/generated-sources/test-annotations" isTestSource="true" />
      <sourceFolder url="file://$MODULE_DIR$/target/generated-sources/annotations" isTestSource="false" />
      <excludeFolder url="file://$MODULE_DIR$/target/classes" />
<<<<<<< HEAD
=======
      <excludeFolder url="file://$MODULE_DIR$/target/dependency-maven-plugin-markers" />
      <excludeFolder url="file://$MODULE_DIR$/target/maven-archiver" />
>>>>>>> a9d649ce
      <excludeFolder url="file://$MODULE_DIR$/target/surefire" />
      <excludeFolder url="file://$MODULE_DIR$/target/surefire-reports" />
      <excludeFolder url="file://$MODULE_DIR$/target/test-classes" />
    </content>
    <orderEntry type="inheritedJdk" />
    <orderEntry type="sourceFolder" forTests="false" />
    <orderEntry type="library" name="Maven: info.cukes:gherkin:2.5.1" level="project" />
    <orderEntry type="library" name="Maven: com.googlecode.json-simple:json-simple:1.1" level="project" />
    <orderEntry type="library" name="Maven: net.iharder:base64:2.3.8" level="project" />
    <orderEntry type="library" name="Maven: com.thoughtworks.xstream:xstream:1.4.1" level="project" />
    <orderEntry type="library" name="Maven: com.googlecode.java-diff-utils:diffutils:1.2.1" level="project" />
    <orderEntry type="library" scope="TEST" name="Maven: junit:junit:4.8.2" level="project" />
    <orderEntry type="library" scope="TEST" name="Maven: org.mockito:mockito-all:1.9.0-rc1" level="project" />
    <orderEntry type="library" scope="TEST" name="Maven: com.google.code.gson:gson:1.7.1" level="project" />
  </component>
</module>
<|MERGE_RESOLUTION|>--- conflicted
+++ resolved
@@ -11,11 +11,8 @@
       <sourceFolder url="file://$MODULE_DIR$/target/generated-sources/test-annotations" isTestSource="true" />
       <sourceFolder url="file://$MODULE_DIR$/target/generated-sources/annotations" isTestSource="false" />
       <excludeFolder url="file://$MODULE_DIR$/target/classes" />
-<<<<<<< HEAD
-=======
       <excludeFolder url="file://$MODULE_DIR$/target/dependency-maven-plugin-markers" />
       <excludeFolder url="file://$MODULE_DIR$/target/maven-archiver" />
->>>>>>> a9d649ce
       <excludeFolder url="file://$MODULE_DIR$/target/surefire" />
       <excludeFolder url="file://$MODULE_DIR$/target/surefire-reports" />
       <excludeFolder url="file://$MODULE_DIR$/target/test-classes" />
