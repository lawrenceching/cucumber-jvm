--- conflicted
+++ resolved
@@ -1,6 +1,5 @@
 package io.cucumber.junit;
 
-<<<<<<< HEAD
 import io.cucumber.core.backend.ObjectFactorySupplier;
 import io.cucumber.core.backend.SingletonObjectFactorySupplier;
 import io.cucumber.core.io.MultiLoader;
@@ -13,17 +12,6 @@
 import io.cucumber.core.runtime.ThreadLocalRunnerSupplier;
 import io.cucumber.core.filter.Filters;
 import io.cucumber.core.model.CucumberFeature;
-=======
-import cucumber.runner.TimeServiceEventBus;
-import cucumber.runner.EventBus;
-import cucumber.runner.TimeService;
-import cucumber.runtime.Backend;
-import cucumber.runtime.BackendSupplier;
-import io.cucumber.core.options.RuntimeOptions;
-import cucumber.runner.ThreadLocalRunnerSupplier;
-import cucumber.runtime.filter.Filters;
-import cucumber.runtime.model.CucumberFeature;
->>>>>>> 312039f9
 import org.junit.Test;
 import org.junit.runner.Description;
 import org.junit.runner.notification.RunNotifier;
@@ -168,19 +156,14 @@
     }
 
     private FeatureRunner createFeatureRunner(CucumberFeature cucumberFeature, JUnitOptions junitOption) throws InitializationError {
-<<<<<<< HEAD
         ObjectFactorySupplier objectFactory = new SingletonObjectFactorySupplier();
-
-        final RuntimeOptions runtimeOptions = new RuntimeOptions(new MultiLoader(RuntimeOptions.class.getClassLoader()), Env.INSTANCE, emptyList());
+        final RuntimeOptions runtimeOptions = RuntimeOptions.defaultOptions();
 
         final Clock clockStub = new Clock() {
             @Override
             public Instant instant() {
                 return Instant.EPOCH;
             }
-=======
-        final RuntimeOptions runtimeOptions = RuntimeOptions.defaultOptions();
->>>>>>> 312039f9
 
             @Override
             public ZoneId getZone() {
