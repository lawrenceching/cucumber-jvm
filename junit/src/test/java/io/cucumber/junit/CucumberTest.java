package io.cucumber.junit;

import gherkin.ParserException.CompositeParserException;
import io.cucumber.core.api.options.CucumberOptions;
import io.cucumber.core.exception.CucumberException;
import org.junit.After;
import org.junit.Before;
import org.junit.Rule;
import org.junit.Test;
import org.junit.experimental.ParallelComputer;
import org.junit.jupiter.api.function.Executable;
import org.junit.rules.ExpectedException;
import org.junit.runner.Description;
import org.junit.runner.Request;
import org.junit.runner.RunWith;
import org.junit.runner.notification.RunListener;
import org.junit.runner.notification.RunNotifier;
import org.junit.runners.model.InitializationError;
import org.mockito.InOrder;
import org.mockito.Mockito;

import java.io.File;
import java.lang.annotation.ElementType;
import java.lang.annotation.Retention;
import java.lang.annotation.RetentionPolicy;
import java.lang.annotation.Target;
import java.util.List;

import static java.util.Collections.emptyList;
import static org.hamcrest.CoreMatchers.is;
import static org.hamcrest.CoreMatchers.isA;
import static org.hamcrest.core.IsEqual.equalTo;
import static org.junit.Assert.assertEquals;
import static org.junit.Assert.assertFalse;
import static org.junit.Assert.assertThat;
import static org.junit.Assert.fail;
import static org.junit.jupiter.api.Assertions.assertThrows;
import static org.mockito.ArgumentMatchers.argThat;

public class CucumberTest {

    @Rule
    public ExpectedException thrownException = ExpectedException.none();
    private String dir;

    @Before
    public void ensureDirectory() {
        dir = System.getProperty("user.dir");
        if (dir.endsWith("cucumber-jvm")) {
            // Might be the case if we're running in an IDE - at least in IDEA.
            System.setProperty("user.dir", new File(dir, "junit").getAbsolutePath());
        }
    }

    @After
    public void ensureOriginalDirectory() {
        System.setProperty("user.dir", dir);
    }

    @Test
    public void finds_features_based_on_implicit_package() throws InitializationError {
        Cucumber cucumber = new Cucumber(ImplicitFeatureAndGluePath.class);
        assertEquals(2, cucumber.getChildren().size());
        assertEquals("Feature: Feature A", cucumber.getChildren().get(0).getName());
    }

    @Test
    public void finds_features_based_on_explicit_root_package() throws InitializationError {
        Cucumber cucumber = new Cucumber(ExplicitFeaturePath.class);
        assertEquals(2, cucumber.getChildren().size());
        assertEquals("Feature: Feature A", cucumber.getChildren().get(0).getName());
    }

	@Test
	public void testThatParsingErrorsIsNicelyReported() throws Exception {
		thrownException.expectCause(isA(CompositeParserException.class));
		new Cucumber(LexerErrorFeature.class);
	}

    @Test
    public void testThatFileIsNotCreatedOnParsingError() throws Exception {
        try {
            new Cucumber(FormatterWithLexerErrorFeature.class);
            fail("Expecting error");
        } catch (CucumberException e){
            assertFalse("File is created despite Lexor Error", new File("target/lexor_error_feature.json").exists());
        }
    }

    @Test
    public void finds_no_features_when_explicit_feature_path_has_no_features() throws InitializationError {
        Cucumber cucumber = new Cucumber(ExplicitFeaturePathWithNoFeatures.class);
        List<FeatureRunner> children = cucumber.getChildren();
        assertEquals(emptyList(), children);
    }

    @Test
    public void cucumber_can_run_pickles_in_parallel() throws Exception {
        RunNotifier notifier = new RunNotifier();
        RunListener listener = Mockito.mock(RunListener.class);
        notifier.addListener(listener);
        ParallelComputer computer = new ParallelComputer(true, true);
        Request.classes(computer, ValidEmpty.class).getRunner().run(notifier);
        {
            InOrder order = Mockito.inOrder(listener);
            order.verify(listener).testStarted(argThat(new DescriptionMatcher("A good start(Feature A)")));
            order.verify(listener).testFinished(argThat(new DescriptionMatcher("A good start(Feature A)")));
        }
        {
            InOrder order = Mockito.inOrder(listener);
            order.verify(listener).testStarted(argThat(new DescriptionMatcher("Followed by some examples(Feature A)")));
            order.verify(listener).testFinished(argThat(new DescriptionMatcher("Followed by some examples(Feature A)")));
        }
        {
            InOrder order = Mockito.inOrder(listener);
            order.verify(listener).testStarted(argThat(new DescriptionMatcher("Followed by some examples(Feature A)")));
            order.verify(listener).testFinished(argThat(new DescriptionMatcher("Followed by some examples(Feature A)")));
        }
        {
            InOrder order = Mockito.inOrder(listener);
            order.verify(listener).testStarted(argThat(new DescriptionMatcher("Followed by some examples(Feature A)")));
            order.verify(listener).testFinished(argThat(new DescriptionMatcher("Followed by some examples(Feature A)")));
        }
        {
            InOrder order = Mockito.inOrder(listener);
            order.verify(listener).testStarted(argThat(new DescriptionMatcher("A(Feature B)")));
            order.verify(listener).testFinished(argThat(new DescriptionMatcher("A(Feature B)")));
        }
        {
            InOrder order = Mockito.inOrder(listener);
            order.verify(listener).testStarted(argThat(new DescriptionMatcher("B(Feature B)")));
            order.verify(listener).testFinished(argThat(new DescriptionMatcher("B(Feature B)")));
        }
        {
            InOrder order = Mockito.inOrder(listener);
            order.verify(listener).testStarted(argThat(new DescriptionMatcher("C(Feature B)")));
            order.verify(listener).testFinished(argThat(new DescriptionMatcher("C(Feature B)")));
        }
        {
            InOrder order = Mockito.inOrder(listener);
            order.verify(listener).testStarted(argThat(new DescriptionMatcher("C(Feature B)")));
            order.verify(listener).testFinished(argThat(new DescriptionMatcher("C(Feature B)")));
        }
        {
            InOrder order = Mockito.inOrder(listener);
            order.verify(listener).testStarted(argThat(new DescriptionMatcher("C(Feature B)")));
            order.verify(listener).testFinished(argThat(new DescriptionMatcher("C(Feature B)")));
        }
    }

    @Test
    public void cucumber_returns_description_tree_with_features_and_pickles() throws InitializationError {
        Description description = new Cucumber(ValidEmpty.class).getDescription();

        assertThat(description.getDisplayName(), is("io.cucumber.junit.CucumberTest$ValidEmpty"));
        Description feature = description.getChildren().get(0);
        assertThat(feature.getDisplayName(), is("Feature: Feature A"));
        Description pickle = feature.getChildren().get(0);
        assertThat(pickle.getDisplayName(), is("A good start(Feature A)"));
    }


    @RunWith(Cucumber.class)
    public class ValidEmpty {
    }

    @RunWith(Cucumber.class)
    private class ValidIgnored {
        public void ignoreMe() {
        }
    }

    @RunWith(Cucumber.class)
    private class Invalid {
        @DummyWhen
        public void ignoreMe() {
        }
    }

    @Test
    public void no_stepdefs_in_cucumber_runner_valid() {
        Assertions.assertNoCucumberAnnotatedMethods(ValidEmpty.class);
        Assertions.assertNoCucumberAnnotatedMethods(ValidIgnored.class);
    }

    @Test
    public void no_stepdefs_in_cucumber_runner_invalid() {
<<<<<<< HEAD
        final Executable testMethod = () -> Assertions.assertNoCucumberAnnotatedMethods(RunCukesTestInvalid.class);
        final CucumberException expectedThrown = assertThrows(CucumberException.class, testMethod);
        assertThat(expectedThrown.getMessage(), is(equalTo("\n\nClasses annotated with @RunWith(Cucumber.class) must not define any\nStep Definition or Hook methods. Their sole purpose is to serve as\nan entry point for JUnit. Step Definitions and Hooks should be defined\nin their own classes. This allows them to be reused across features.\nOffending class: class io.cucumber.junit.CucumberTest$RunCukesTestInvalid\n")));
=======
        Assertions.assertNoCucumberAnnotatedMethods(Invalid.class);
>>>>>>> 643ce808
    }

    public class ImplicitFeatureAndGluePath {
    }

    @CucumberOptions(features = {"classpath:io/cucumber/junit"})
    public class ExplicitFeaturePath {
    }

    @CucumberOptions(features = {"classpath:gibber/ish"})
    public class ExplicitFeaturePathWithNoFeatures {
    }

    @CucumberOptions(features = {"classpath:io/cucumber/error/lexer_error.feature"})
    public class LexerErrorFeature {

    }

    @CucumberOptions(features = {"classpath:io/cucumber/error/lexer_error.feature"}, plugin = {"json:target/lexor_error_feature.json"})
    public class FormatterWithLexerErrorFeature {

    }

    @Retention(RetentionPolicy.RUNTIME)
    @Target(ElementType.METHOD)
    public static @interface DummyWhen {

    }
}<|MERGE_RESOLUTION|>--- conflicted
+++ resolved
@@ -185,13 +185,9 @@
 
     @Test
     public void no_stepdefs_in_cucumber_runner_invalid() {
-<<<<<<< HEAD
-        final Executable testMethod = () -> Assertions.assertNoCucumberAnnotatedMethods(RunCukesTestInvalid.class);
+        final Executable testMethod = () -> Assertions.assertNoCucumberAnnotatedMethods(Invalid.class);
         final CucumberException expectedThrown = assertThrows(CucumberException.class, testMethod);
-        assertThat(expectedThrown.getMessage(), is(equalTo("\n\nClasses annotated with @RunWith(Cucumber.class) must not define any\nStep Definition or Hook methods. Their sole purpose is to serve as\nan entry point for JUnit. Step Definitions and Hooks should be defined\nin their own classes. This allows them to be reused across features.\nOffending class: class io.cucumber.junit.CucumberTest$RunCukesTestInvalid\n")));
-=======
-        Assertions.assertNoCucumberAnnotatedMethods(Invalid.class);
->>>>>>> 643ce808
+        assertThat(expectedThrown.getMessage(), is(equalTo("\n\nClasses annotated with @RunWith(Cucumber.class) must not define any\nStep Definition or Hook methods. Their sole purpose is to serve as\nan entry point for JUnit. Step Definitions and Hooks should be defined\nin their own classes. This allows them to be reused across features.\nOffending class: class io.cucumber.junit.CucumberTest$Invalid\n")));
     }
 
     public class ImplicitFeatureAndGluePath {
