package cucumber.runtime.junit;

<<<<<<< HEAD
import cucumber.runner.TimeService;
import cucumber.runtime.Backend;
import cucumber.runtime.Runtime;
import cucumber.runtime.RuntimeGlue;
import cucumber.runtime.RuntimeOptions;
=======
import cucumber.runtime.*;
import cucumber.runtime.Runtime;
>>>>>>> 636471af
import cucumber.runtime.io.ClasspathResourceLoader;
import cucumber.runtime.model.CucumberFeature;
import org.junit.Test;
import org.junit.runner.Description;
import org.junit.runner.notification.Failure;
import org.junit.runner.notification.RunNotifier;
import org.junit.runners.model.InitializationError;
import org.mockito.ArgumentMatcher;
import org.mockito.InOrder;

import java.util.Arrays;
import java.util.HashSet;
import java.util.Set;

import static java.util.Arrays.asList;
import static org.junit.Assert.assertEquals;
import static org.junit.Assert.assertTrue;
import static org.mockito.Matchers.argThat;
import static org.mockito.Mockito.inOrder;
import static org.mockito.Mockito.mock;
<<<<<<< HEAD
import static org.mockito.Mockito.times;
=======
import static org.mockito.Mockito.when;
>>>>>>> 636471af

public class FeatureRunnerTest {

    @Test
    public void should_not_issue_notification_for_steps_by_default_two_scenarios_with_background() throws Throwable {
        CucumberFeature feature = TestPickleBuilder.parseFeature("path/test.feature", "" +
                "Feature: feature name\n" +
                "  Background: background\n" +
                "    Given first step\n" +
                "  Scenario: scenario_1 name\n" +
                "    When second step\n" +
                "    Then third step\n" +
                "  Scenario: scenario_2 name\n" +
                "    Then another second step\n");

        RunNotifier notifier = runFeatureWithNotifier(feature);

        InOrder order = inOrder(notifier);

        order.verify(notifier).fireTestStarted(argThat(new DescriptionMatcher("scenario_1 name(feature name)")));
        order.verify(notifier, times(3)).fireTestAssumptionFailed(argThat(new FailureMatcher("scenario_1 name(feature name)")));
        order.verify(notifier).fireTestFinished(argThat(new DescriptionMatcher("scenario_1 name(feature name)")));
        order.verify(notifier).fireTestStarted(argThat(new DescriptionMatcher("scenario_2 name(feature name)")));
        order.verify(notifier, times(2)).fireTestAssumptionFailed(argThat(new FailureMatcher("scenario_2 name(feature name)")));
        order.verify(notifier).fireTestFinished(argThat(new DescriptionMatcher("scenario_2 name(feature name)")));
    }

    @Test
    public void should_not_issue_notification_for_steps_by_default_scenario_outline_with_two_examples_table_and_background() throws Throwable {
        CucumberFeature feature = TestPickleBuilder.parseFeature("path/test.feature", "" +
                "Feature: feature name\n" +
                "  Background: background\n" +
                "    Given first step\n" +
                "  Scenario Outline: scenario outline name\n" +
                "    When <x> step\n" +
                "    Then <y> step\n" +
                "    Examples: examples 1 name\n" +
                "      |   x    |   y   |\n" +
                "      | second | third |\n" +
                "      | second | third |\n" +
                "    Examples: examples 2 name\n" +
                "      |   x    |   y   |\n" +
                "      | second | third |\n");

        RunNotifier notifier = runFeatureWithNotifier(feature);

        InOrder order = inOrder(notifier);

        order.verify(notifier).fireTestStarted(argThat(new DescriptionMatcher("scenario outline name(feature name)")));
        order.verify(notifier, times(3)).fireTestAssumptionFailed(argThat(new FailureMatcher("scenario outline name(feature name)")));
        order.verify(notifier).fireTestFinished(argThat(new DescriptionMatcher("scenario outline name(feature name)")));
        order.verify(notifier).fireTestStarted(argThat(new DescriptionMatcher("scenario outline name(feature name)")));
        order.verify(notifier, times(3)).fireTestAssumptionFailed(argThat(new FailureMatcher("scenario outline name(feature name)")));
        order.verify(notifier).fireTestFinished(argThat(new DescriptionMatcher("scenario outline name(feature name)")));
        order.verify(notifier).fireTestStarted(argThat(new DescriptionMatcher("scenario outline name(feature name)")));
        order.verify(notifier, times(3)).fireTestAssumptionFailed(argThat(new FailureMatcher("scenario outline name(feature name)")));
        order.verify(notifier).fireTestFinished(argThat(new DescriptionMatcher("scenario outline name(feature name)")));
    }

    @Test
    public void step_notification_can_be_turned_on_two_scenarios_with_background() throws Throwable {
        CucumberFeature feature = TestPickleBuilder.parseFeature("path/test.feature", "" +
                "Feature: feature name\n" +
                "  Background: background\n" +
                "    Given first step\n" +
                "  Scenario: scenario_1 name\n" +
                "    When second step\n" +
                "    Then third step\n" +
                "  Scenario: scenario_2 name\n" +
                "    Then another second step\n");

        RunNotifier notifier = runFeatureWithNotifier(feature, "--step-notifications");

        InOrder order = inOrder(notifier);

        order.verify(notifier).fireTestStarted(argThat(new DescriptionMatcher("scenario_1 name")));
        order.verify(notifier).fireTestStarted(argThat(new DescriptionMatcher("first step(scenario_1 name)")));
        order.verify(notifier).fireTestAssumptionFailed(argThat(new FailureMatcher("first step(scenario_1 name)")));
        order.verify(notifier).fireTestFinished(argThat(new DescriptionMatcher("first step(scenario_1 name)")));
        order.verify(notifier).fireTestStarted(argThat(new DescriptionMatcher("second step(scenario_1 name)")));
        order.verify(notifier).fireTestAssumptionFailed(argThat(new FailureMatcher("second step(scenario_1 name)")));
        order.verify(notifier).fireTestFinished(argThat(new DescriptionMatcher("second step(scenario_1 name)")));
        order.verify(notifier).fireTestStarted(argThat(new DescriptionMatcher("third step(scenario_1 name)")));
        order.verify(notifier).fireTestAssumptionFailed(argThat(new FailureMatcher("third step(scenario_1 name)")));
        order.verify(notifier).fireTestFinished(argThat(new DescriptionMatcher("third step(scenario_1 name)")));
        order.verify(notifier).fireTestFinished(argThat(new DescriptionMatcher("scenario_1 name")));
        order.verify(notifier).fireTestStarted(argThat(new DescriptionMatcher("scenario_2 name")));
        order.verify(notifier).fireTestStarted(argThat(new DescriptionMatcher("first step(scenario_2 name)")));
        order.verify(notifier).fireTestAssumptionFailed(argThat(new FailureMatcher("first step(scenario_2 name)")));
        order.verify(notifier).fireTestFinished(argThat(new DescriptionMatcher("first step(scenario_2 name)")));
        order.verify(notifier).fireTestStarted(argThat(new DescriptionMatcher("another second step(scenario_2 name)")));
        order.verify(notifier).fireTestAssumptionFailed(argThat(new FailureMatcher("another second step(scenario_2 name)")));
        order.verify(notifier).fireTestFinished(argThat(new DescriptionMatcher("another second step(scenario_2 name)")));
        order.verify(notifier).fireTestFinished(argThat(new DescriptionMatcher("scenario_2 name")));
    }

    @Test
    public void step_notification_can_be_turned_on_scenario_outline_with_two_examples_table_and_background() throws Throwable {
        CucumberFeature feature = TestPickleBuilder.parseFeature("path/test.feature", "" +
                "Feature: feature name\n" +
                "  Background: background\n" +
                "    Given first step\n" +
                "  Scenario Outline: scenario outline name\n" +
                "    When <x> step\n" +
                "    Then <y> step\n" +
                "    Examples: examples 1 name\n" +
                "      |   x    |   y   |\n" +
                "      | second | third |\n" +
                "      | second | third |\n" +
                "    Examples: examples 2 name\n" +
                "      |   x    |   y   |\n" +
                "      | second | third |\n");

        RunNotifier notifier = runFeatureWithNotifier(feature, "--step-notifications");

        InOrder order = inOrder(notifier);

        order.verify(notifier).fireTestStarted(argThat(new DescriptionMatcher("scenario outline name")));
        order.verify(notifier).fireTestStarted(argThat(new DescriptionMatcher("first step(scenario outline name)")));
        order.verify(notifier).fireTestAssumptionFailed(argThat(new FailureMatcher("first step(scenario outline name)")));
        order.verify(notifier).fireTestFinished(argThat(new DescriptionMatcher("first step(scenario outline name)")));
        order.verify(notifier).fireTestStarted(argThat(new DescriptionMatcher("second step(scenario outline name)")));
        order.verify(notifier).fireTestAssumptionFailed(argThat(new FailureMatcher("second step(scenario outline name)")));
        order.verify(notifier).fireTestFinished(argThat(new DescriptionMatcher("second step(scenario outline name)")));
        order.verify(notifier).fireTestStarted(argThat(new DescriptionMatcher("third step(scenario outline name)")));
        order.verify(notifier).fireTestAssumptionFailed(argThat(new FailureMatcher("third step(scenario outline name)")));
        order.verify(notifier).fireTestFinished(argThat(new DescriptionMatcher("third step(scenario outline name)")));
        order.verify(notifier).fireTestFinished(argThat(new DescriptionMatcher("scenario outline name")));
        order.verify(notifier).fireTestStarted(argThat(new DescriptionMatcher("scenario outline name")));
        order.verify(notifier).fireTestStarted(argThat(new DescriptionMatcher("first step(scenario outline name)")));
        order.verify(notifier).fireTestAssumptionFailed(argThat(new FailureMatcher("first step(scenario outline name)")));
        order.verify(notifier).fireTestFinished(argThat(new DescriptionMatcher("first step(scenario outline name)")));
        order.verify(notifier).fireTestStarted(argThat(new DescriptionMatcher("second step(scenario outline name)")));
        order.verify(notifier).fireTestAssumptionFailed(argThat(new FailureMatcher("second step(scenario outline name)")));
        order.verify(notifier).fireTestFinished(argThat(new DescriptionMatcher("second step(scenario outline name)")));
        order.verify(notifier).fireTestStarted(argThat(new DescriptionMatcher("third step(scenario outline name)")));
        order.verify(notifier).fireTestAssumptionFailed(argThat(new FailureMatcher("third step(scenario outline name)")));
        order.verify(notifier).fireTestFinished(argThat(new DescriptionMatcher("third step(scenario outline name)")));
        order.verify(notifier).fireTestFinished(argThat(new DescriptionMatcher("scenario outline name")));
        order.verify(notifier).fireTestStarted(argThat(new DescriptionMatcher("scenario outline name")));
        order.verify(notifier).fireTestStarted(argThat(new DescriptionMatcher("first step(scenario outline name)")));
        order.verify(notifier).fireTestAssumptionFailed(argThat(new FailureMatcher("first step(scenario outline name)")));
        order.verify(notifier).fireTestFinished(argThat(new DescriptionMatcher("first step(scenario outline name)")));
        order.verify(notifier).fireTestStarted(argThat(new DescriptionMatcher("second step(scenario outline name)")));
        order.verify(notifier).fireTestAssumptionFailed(argThat(new FailureMatcher("second step(scenario outline name)")));
        order.verify(notifier).fireTestFinished(argThat(new DescriptionMatcher("second step(scenario outline name)")));
        order.verify(notifier).fireTestStarted(argThat(new DescriptionMatcher("third step(scenario outline name)")));
        order.verify(notifier).fireTestAssumptionFailed(argThat(new FailureMatcher("third step(scenario outline name)")));
        order.verify(notifier).fireTestFinished(argThat(new DescriptionMatcher("third step(scenario outline name)")));
        order.verify(notifier).fireTestFinished(argThat(new DescriptionMatcher("scenario outline name")));
    }

    private RunNotifier runFeatureWithNotifier(CucumberFeature cucumberFeature, String... options) throws InitializationError {
        FeatureRunner runner = createFeatureRunner(cucumberFeature, options);
        RunNotifier notifier = mock(RunNotifier.class);
        runner.run(notifier);
        return notifier;
    }

    private FeatureRunner createFeatureRunner(CucumberFeature cucumberFeature, String... options) throws InitializationError {
        JUnitOptions junitOption = new JUnitOptions(Arrays.asList(options));
        return createFeatureRunner(cucumberFeature, junitOption);
    }


    private FeatureRunner createFeatureRunner(CucumberFeature cucumberFeature, JUnitOptions junitOption) throws InitializationError {
        final RuntimeOptions runtimeOptions = new RuntimeOptions("-p null");
        final ClassLoader classLoader = Thread.currentThread().getContextClassLoader();
        final ClasspathResourceLoader resourceLoader = new ClasspathResourceLoader(classLoader);
        final RuntimeGlue glue = mock(RuntimeGlue.class);
<<<<<<< HEAD
        final TimeService timeServiceStub = new TimeService() {
            @Override
            public long time() {
                return 0l;
            }
        };
        final Runtime runtime = new Runtime(resourceLoader, classLoader, asList(mock(Backend.class)), runtimeOptions, timeServiceStub, glue);
        return new FeatureRunner(cucumberFeature, runtime, new JUnitReporter(runtime.getEventBus(), false, junitOption));
=======
        when(glue.getTracker()).thenReturn(new UndefinedStepsTracker());
        final Runtime runtime = new Runtime(resourceLoader, classLoader, asList(mock(Backend.class)), runtimeOptions, new StopWatch.Stub(0l), glue);
        FormatterSpy formatterSpy = new FormatterSpy();
        FeatureRunner runner = new FeatureRunner(cucumberFeature, runtime, new JUnitReporter(formatterSpy, formatterSpy, false, new JUnitOptions(Collections.<String>emptyList())));
        runner.run(mock(RunNotifier.class));
        return formatterSpy.toString();
>>>>>>> 636471af
    }


    @Test
    public void should_populate_descriptions_with_stable_unique_ids() throws Exception {
        CucumberFeature cucumberFeature = TestPickleBuilder.parseFeature("path/test.feature", "" +
            "Feature: feature name\n" +
            "  Background:\n" +
            "    Given background step\n" +
            "  Scenario: A\n" +
            "    Then scenario name\n" +
            "  Scenario: B\n" +
            "    Then scenario name\n" +
            "  Scenario Outline: C\n" +
            "    Then scenario <name>\n" +
            "  Examples:\n" +
            "    | name |\n" +
            "    | C    |\n" +
            "    | D    |\n" +
            "    | E    |\n"

        );

        FeatureRunner runner = createFeatureRunner(cucumberFeature);
        FeatureRunner rerunner = createFeatureRunner(cucumberFeature);

        Set<Description> descriptions = new HashSet<Description>();
        assertDescriptionIsUnique(runner.getDescription(), descriptions);
        assertDescriptionIsPredictable(runner.getDescription(), descriptions);
        assertDescriptionIsPredictable(rerunner.getDescription(), descriptions);

    }

    @Test
    public void should_not_create_step_descriptions_by_default() throws Exception {
        CucumberFeature cucumberFeature = TestPickleBuilder.parseFeature("path/test.feature", "" +
            "Feature: feature name\n" +
            "  Background:\n" +
            "    Given background step\n" +
            "  Scenario: A\n" +
            "    Then scenario name\n" +
            "  Scenario: B\n" +
            "    Then scenario name\n" +
            "  Scenario Outline: C\n" +
            "    Then scenario <name>\n" +
            "  Examples:\n" +
            "    | name |\n" +
            "    | C    |\n" +
            "    | D    |\n" +
            "    | E    |\n"

        );

        FeatureRunner runner = createFeatureRunner(cucumberFeature);

        Description feature = runner.getDescription();
        Description scenarioA = feature.getChildren().get(0);
        assertTrue(scenarioA.getChildren().isEmpty());
        Description scenarioB = feature.getChildren().get(1);
        assertTrue(scenarioB.getChildren().isEmpty());
        Description scenarioC0 = feature.getChildren().get(2);
        assertTrue(scenarioC0.getChildren().isEmpty());
        Description scenarioC1 = feature.getChildren().get(3);
        assertTrue(scenarioC1.getChildren().isEmpty());
        Description scenarioC2 = feature.getChildren().get(4);
        assertTrue(scenarioC2.getChildren().isEmpty());
    }

    @Test
    public void step_descriptions_can_be_turned_on() throws Exception {
        CucumberFeature cucumberFeature = TestPickleBuilder.parseFeature("path/test.feature", "" +
            "Feature: feature name\n" +
            "  Background:\n" +
            "    Given background step\n" +
            "  Scenario: A\n" +
            "    Then scenario name\n" +
            "  Scenario: B\n" +
            "    Then scenario name\n" +
            "  Scenario Outline: C\n" +
            "    Then scenario <name>\n" +
            "  Examples:\n" +
            "    | name |\n" +
            "    | C    |\n" +
            "    | D    |\n" +
            "    | E    |\n"

        );

        FeatureRunner runner = createFeatureRunner(cucumberFeature, "--step-notifications");

        Description feature = runner.getDescription();
        Description scenarioA = feature.getChildren().get(0);
        assertEquals(2, scenarioA.getChildren().size());
        Description scenarioB = feature.getChildren().get(1);
        assertEquals(2, scenarioB.getChildren().size());
        Description scenarioC0 = feature.getChildren().get(2);
        assertEquals(2, scenarioC0.getChildren().size());
        Description scenarioC1 = feature.getChildren().get(3);
        assertEquals(2, scenarioC1.getChildren().size());
        Description scenarioC2 = feature.getChildren().get(4);
        assertEquals(2, scenarioC2.getChildren().size());
    }

    private static void assertDescriptionIsUnique(Description description, Set<Description> descriptions) {
        // Note: JUnit uses the the serializable parameter as the unique id when comparing Descriptions
        assertTrue(descriptions.add(description));
        for (Description each : description.getChildren()) {
            assertDescriptionIsUnique(each, descriptions);
        }
    }

    private static void assertDescriptionIsPredictable(Description description, Set<Description> descriptions) {
        assertTrue(descriptions.contains(description));
        for (Description each : description.getChildren()) {
            assertDescriptionIsPredictable(each, descriptions);
        }
    }

    private static final class DescriptionMatcher extends ArgumentMatcher<Description> {
        private String name;

        DescriptionMatcher(String name) {
            this.name = name;
        }

        @Override
        public boolean matches(Object argument) {
            return argument instanceof Description && ((Description) argument).getDisplayName().equals(name);
        }

    }

    private static final class FailureMatcher extends ArgumentMatcher<Failure> {
        private String name;

        FailureMatcher(String name) {
            this.name = name;
        }

        @Override
        public boolean matches(Object argument) {
            return argument instanceof Failure && ((Failure) argument).getDescription().getDisplayName().equals(name);
        }

    }
}
<|MERGE_RESOLUTION|>--- conflicted
+++ resolved
@@ -1,15 +1,11 @@
 package cucumber.runtime.junit;
 
-<<<<<<< HEAD
 import cucumber.runner.TimeService;
 import cucumber.runtime.Backend;
 import cucumber.runtime.Runtime;
 import cucumber.runtime.RuntimeGlue;
 import cucumber.runtime.RuntimeOptions;
-=======
-import cucumber.runtime.*;
-import cucumber.runtime.Runtime;
->>>>>>> 636471af
+import cucumber.runtime.UndefinedStepsTracker;
 import cucumber.runtime.io.ClasspathResourceLoader;
 import cucumber.runtime.model.CucumberFeature;
 import org.junit.Test;
@@ -30,11 +26,8 @@
 import static org.mockito.Matchers.argThat;
 import static org.mockito.Mockito.inOrder;
 import static org.mockito.Mockito.mock;
-<<<<<<< HEAD
 import static org.mockito.Mockito.times;
-=======
 import static org.mockito.Mockito.when;
->>>>>>> 636471af
 
 public class FeatureRunnerTest {
 
@@ -205,7 +198,7 @@
         final ClassLoader classLoader = Thread.currentThread().getContextClassLoader();
         final ClasspathResourceLoader resourceLoader = new ClasspathResourceLoader(classLoader);
         final RuntimeGlue glue = mock(RuntimeGlue.class);
-<<<<<<< HEAD
+        when(glue.getTracker()).thenReturn(new UndefinedStepsTracker());
         final TimeService timeServiceStub = new TimeService() {
             @Override
             public long time() {
@@ -214,14 +207,6 @@
         };
         final Runtime runtime = new Runtime(resourceLoader, classLoader, asList(mock(Backend.class)), runtimeOptions, timeServiceStub, glue);
         return new FeatureRunner(cucumberFeature, runtime, new JUnitReporter(runtime.getEventBus(), false, junitOption));
-=======
-        when(glue.getTracker()).thenReturn(new UndefinedStepsTracker());
-        final Runtime runtime = new Runtime(resourceLoader, classLoader, asList(mock(Backend.class)), runtimeOptions, new StopWatch.Stub(0l), glue);
-        FormatterSpy formatterSpy = new FormatterSpy();
-        FeatureRunner runner = new FeatureRunner(cucumberFeature, runtime, new JUnitReporter(formatterSpy, formatterSpy, false, new JUnitOptions(Collections.<String>emptyList())));
-        runner.run(mock(RunNotifier.class));
-        return formatterSpy.toString();
->>>>>>> 636471af
     }
 
 
