package cucumber.runtime.junit;

import cucumber.annotation.DummyWhen;
import cucumber.api.junit.Cucumber;
import cucumber.runtime.CucumberException;
import org.junit.After;
import org.junit.Before;
import org.junit.Test;
import org.junit.runner.RunWith;
import org.junit.runners.model.InitializationError;

import java.io.File;
import java.io.IOException;

import static org.junit.Assert.assertEquals;
import static org.junit.Assert.fail;

public class CucumberTest {

    private String dir;

    @Before
    public void ensureDirectory() {
        dir = System.getProperty("user.dir");
        if (dir.endsWith("cucumber-jvm")) {
            // Might be the case if we're running in an IDE - at least in IDEA.
            System.setProperty("user.dir", new File(dir, "junit").getAbsolutePath());
        }
    }

    @After
    public void ensureOriginalDirectory() {
        System.setProperty("user.dir", dir);
    }

    @Test
    public void finds_features_based_on_implicit_package() throws IOException, InitializationError {
        Cucumber cucumber = new Cucumber(ImplicitFeaturePath.class);
        assertEquals(3, cucumber.getChildren().size());
        assertEquals("Feature: FA", cucumber.getChildren().get(0).getName());
    }

    @Test
    public void finds_features_based_on_explicit_root_package() throws IOException, InitializationError {
        Cucumber cucumber = new Cucumber(ExplicitFeaturePath.class);
        assertEquals(3, cucumber.getChildren().size());
        assertEquals("Feature: FA", cucumber.getChildren().get(0).getName());
    }

    @Test
<<<<<<< HEAD
=======
    public void testThatParsingErrorsIsNicelyReported() throws Exception {
        try {
            new Cucumber(LexerErrorFeature.class);
            fail("Expecting error");
        } catch (CucumberException e) {
            assertEquals("Error parsing feature file cucumber/runtime/error/lexer_error.feature", e.getMessage());
        }
    }

    @Test(expected = CucumberException.class)
>>>>>>> 10ba032e
    public void finds_no_features_when_explicit_package_has_nothnig() throws IOException, InitializationError {
    	Cucumber cucumber = new Cucumber(ExplicitFeaturePathWithNoFeatures.class);
    	assertEquals(0, cucumber.getChildren().size());
    }

    @RunWith(Cucumber.class)
    private class RunCukesTestValidEmpty {
    }

    @RunWith(Cucumber.class)
    private class RunCukesTestValidIgnored {
        public void ignoreMe() {
        }
    }

    @RunWith(Cucumber.class)
    private class RunCukesTestInvalid {
        @DummyWhen
        public void ignoreMe() {
        }
    }

    @Test
    public void no_stepdefs_in_cucumber_runner_valid() {
        Assertions.assertNoCucumberAnnotatedMethods(RunCukesTestValidEmpty.class);
        Assertions.assertNoCucumberAnnotatedMethods(RunCukesTestValidIgnored.class);
    }

    @Test(expected = CucumberException.class)
    public void no_stepdefs_in_cucumber_runner_invalid() {
        Assertions.assertNoCucumberAnnotatedMethods(RunCukesTestInvalid.class);
    }

    private class ImplicitFeaturePath {
    }

    @Cucumber.Options(features = {"classpath:cucumber/runtime/junit"})
    private class ExplicitFeaturePath {
    }

    @Cucumber.Options(features = {"classpath:gibber/ish"})
    private class ExplicitFeaturePathWithNoFeatures {
    }

    @Cucumber.Options(features = {"classpath:cucumber/runtime/error/lexer_error.feature"})
    private class LexerErrorFeature {

    }
}<|MERGE_RESOLUTION|>--- conflicted
+++ resolved
@@ -48,8 +48,6 @@
     }
 
     @Test
-<<<<<<< HEAD
-=======
     public void testThatParsingErrorsIsNicelyReported() throws Exception {
         try {
             new Cucumber(LexerErrorFeature.class);
@@ -59,11 +57,10 @@
         }
     }
 
-    @Test(expected = CucumberException.class)
->>>>>>> 10ba032e
+    @Test
     public void finds_no_features_when_explicit_package_has_nothnig() throws IOException, InitializationError {
-    	Cucumber cucumber = new Cucumber(ExplicitFeaturePathWithNoFeatures.class);
-    	assertEquals(0, cucumber.getChildren().size());
+        Cucumber cucumber = new Cucumber(ExplicitFeaturePathWithNoFeatures.class);
+        assertEquals(0, cucumber.getChildren().size());
     }
 
     @RunWith(Cucumber.class)
