package io.cucumber.junit;

<<<<<<< HEAD
import io.cucumber.core.exception.CucumberException;
import io.cucumber.core.util.FixJava;

import java.io.InputStreamReader;
import java.io.Reader;
import java.util.ArrayList;
import java.util.List;

class JUnitOptions {
    private static final String OPTIONS_RESOURCE = "/io/cucumber/junit/api/OPTIONS.txt";
    private static String optionsText;
    private final boolean strict;
=======
final class JUnitOptions {
>>>>>>> 312039f9

    private boolean strict;
    private boolean filenameCompatibleNames = false;
    private boolean stepNotifications = false;

    boolean filenameCompatibleNames() {
        return filenameCompatibleNames;
    }

    boolean stepNotifications() {
        return stepNotifications;
    }

    boolean isStrict() {
        return strict;
    }

    void setStrict(boolean strict) {
        this.strict = strict;
    }

    void setFilenameCompatibleNames(boolean filenameCompatibleNames) {
        this.filenameCompatibleNames = filenameCompatibleNames;
    }

    void setStepNotifications(boolean stepNotifications) {
        this.stepNotifications = stepNotifications;
    }
}<|MERGE_RESOLUTION|>--- conflicted
+++ resolved
@@ -1,21 +1,6 @@
 package io.cucumber.junit;
 
-<<<<<<< HEAD
-import io.cucumber.core.exception.CucumberException;
-import io.cucumber.core.util.FixJava;
-
-import java.io.InputStreamReader;
-import java.io.Reader;
-import java.util.ArrayList;
-import java.util.List;
-
-class JUnitOptions {
-    private static final String OPTIONS_RESOURCE = "/io/cucumber/junit/api/OPTIONS.txt";
-    private static String optionsText;
-    private final boolean strict;
-=======
 final class JUnitOptions {
->>>>>>> 312039f9
 
     private boolean strict;
     private boolean filenameCompatibleNames = false;
