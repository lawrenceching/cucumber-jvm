--- conflicted
+++ resolved
@@ -16,14 +16,10 @@
 
 import java.util.ArrayList;
 
-<<<<<<< HEAD
 import static io.cucumber.junit.SkippedThrowable.NotificationLevel.SCENARIO;
 import static io.cucumber.junit.SkippedThrowable.NotificationLevel.STEP;
 
-class JUnitReporter {
-=======
 final class JUnitReporter {
->>>>>>> 312039f9
 
     private final JUnitOptions junitOptions;
     private final EventBus bus;
