package cucumber.runtime.junit;

import cucumber.runtime.Runtime;
import cucumber.runtime.model.CucumberScenario;
import gherkin.formatter.model.Step;
import org.junit.runner.Description;
import org.junit.runner.notification.RunNotifier;
import org.junit.runners.ParentRunner;
import org.junit.runners.model.InitializationError;

import java.util.HashMap;
import java.util.List;
import java.util.Map;

/**
 * Runs a scenario, or a "synthetic" scenario derived from an Examples row.
 */
public class ExecutionUnitRunner extends ParentRunner<Step> {
    private final Runtime runtime;
    private final CucumberScenario cucumberScenario;
    private final JUnitReporter jUnitReporter;
    private Description description;
    private final Map<Step, Description> stepDescriptions = new HashMap<Step, Description>();

    public ExecutionUnitRunner(Runtime runtime, CucumberScenario cucumberScenario, JUnitReporter jUnitReporter) throws InitializationError {
        super(ExecutionUnitRunner.class);
        this.runtime = runtime;
        this.cucumberScenario = cucumberScenario;
        this.jUnitReporter = jUnitReporter;
    }

    @Override
    protected List<Step> getChildren() {
        return cucumberScenario.getSteps();
    }

    @Override
    public String getName() {
        return cucumberScenario.getVisualName();
    }

    @Override
    public Description getDescription() {
        if (description == null) {
            description = Description.createSuiteDescription(getName(), cucumberScenario.getGherkinModel());

            if (cucumberScenario.getCucumberBackground() != null) {
                for (Step backgroundStep : cucumberScenario.getCucumberBackground().getSteps()) {
                    // We need to make a copy of that step, so we have a unique one per scenario
                    Step copy = new Step(
                            backgroundStep.getComments(),
                            backgroundStep.getKeyword(),
                            backgroundStep.getName(),
                            backgroundStep.getLine(),
                            backgroundStep.getRows(),
                            backgroundStep.getDocString()
                    );
                    description.addChild(describeChild(copy));
                }
            }

            for (Step step : getChildren()) {
                description.addChild(describeChild(step));
            }
        }
        return description;
    }

    @Override
    protected Description describeChild(Step step) {
        Description description = stepDescriptions.get(step);
        if (description == null) {
<<<<<<< HEAD
            description = Description.createSuiteDescription(step.getKeyword() + step.getName(), step);
=======
            description = Description.createTestDescription(getName(), step.getKeyword() + step.getName(), step);
>>>>>>> 16cb45d7
            stepDescriptions.put(step, description);
        }
        return description;
    }

    @Override
    public void run(final RunNotifier notifier) {
        jUnitReporter.startExecutionUnit(this, notifier);
        // This causes runChild to never be called, which seems OK.
        cucumberScenario.run(jUnitReporter, jUnitReporter, runtime);
        jUnitReporter.finishExecutionUnit();
    }

    @Override
    protected void runChild(Step step, RunNotifier notifier) {
        // The way we override run(RunNotifier) causes this method to never be called.
        // Instead it happens via cucumberScenario.run(jUnitReporter, jUnitReporter, runtime);
        throw new UnsupportedOperationException();
        // cucumberScenario.runStep(step, jUnitReporter, runtime);
    }
}<|MERGE_RESOLUTION|>--- conflicted
+++ resolved
@@ -70,11 +70,7 @@
     protected Description describeChild(Step step) {
         Description description = stepDescriptions.get(step);
         if (description == null) {
-<<<<<<< HEAD
-            description = Description.createSuiteDescription(step.getKeyword() + step.getName(), step);
-=======
             description = Description.createTestDescription(getName(), step.getKeyword() + step.getName(), step);
->>>>>>> 16cb45d7
             stepDescriptions.put(step, description);
         }
         return description;
