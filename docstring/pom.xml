--- conflicted
+++ resolved
@@ -3,11 +3,7 @@
     <parent>
         <artifactId>cucumber-jvm</artifactId>
         <groupId>io.cucumber</groupId>
-<<<<<<< HEAD
         <version>6.0.0-RC2-SNAPSHOT</version>
-=======
-        <version>5.7.1-SNAPSHOT</version>
->>>>>>> 6b3d5d42
     </parent>
     <modelVersion>4.0.0</modelVersion>
 
