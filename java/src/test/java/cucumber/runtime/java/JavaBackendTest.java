--- conflicted
+++ resolved
@@ -5,13 +5,8 @@
 import cucumber.runtime.HookDefinition;
 import cucumber.runtime.StepDefinition;
 import cucumber.runtime.java.test.Stepdefs;
-<<<<<<< HEAD
-import gherkin.formatter.Reporter;
 import gherkin.formatter.model.DataTableRow;
 import gherkin.formatter.model.DocString;
-import gherkin.formatter.model.Step;
-=======
->>>>>>> 6c0dccdc
 import org.junit.Test;
 
 import java.util.ArrayList;
@@ -35,29 +30,6 @@
         public final List<StepDefinition> stepDefinitions = new ArrayList<StepDefinition>();
 
         @Override
-<<<<<<< HEAD
-        public void buildBackendWorldsAndRunBeforeHooks(Reporter reporter) {
-            throw new UnsupportedOperationException();
-        }
-
-        @Override
-        public void runAfterHooksAndDisposeBackendWorlds(Reporter reporter) {
-            throw new UnsupportedOperationException();
-        }
-
-        @Override
-        public void runStep(String uri, Step step, Reporter reporter, Locale locale) {
-            throw new UnsupportedOperationException();
-        }
-
-        @Override
-        public void runUnreportedStep(String file, Locale locale, String stepKeyword, String stepName, int line, List<DataTableRow> dataTableRows, DocString docString) throws Throwable {
-            throw new UnsupportedOperationException();
-        }
-
-        @Override
-=======
->>>>>>> 6c0dccdc
         public void addStepDefinition(StepDefinition stepDefinition) {
             stepDefinitions.add(stepDefinition);
         }
