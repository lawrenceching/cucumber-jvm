--- conflicted
+++ resolved
@@ -10,11 +10,8 @@
 import gherkin.formatter.model.Step;
 
 import java.lang.annotation.Annotation;
-<<<<<<< HEAD
 import java.lang.reflect.Constructor;
 import java.lang.reflect.InvocationTargetException;
-=======
->>>>>>> a5ac1a46
 import java.lang.reflect.Method;
 import java.util.ArrayList;
 import java.util.List;
@@ -61,49 +58,6 @@
         stepDefinitions.add(new JavaStepDefinition(pattern, method, objectFactory));
     }
 
-<<<<<<< HEAD
-    private void addConstructorDependencies(Class<?> clazz) {
-        for (Constructor constructor : clazz.getConstructors())
-        {
-            for(Class paramClazz : constructor.getParameterTypes())
-            {
-                // TODO: Check if class was already registered to prevent endless recursion
-                objectFactory.addClass(paramClazz);
-                addConstructorDependencies(paramClazz);
-            }
-        }
-    }
-
-    public Object invoke(Method method, Object[] javaArgs) {
-        try {
-            if (method.isAnnotationPresent(Pending.class)) {
-                throw new PendingException(method.getAnnotation(Pending.class).value());
-            } else {
-                return method.invoke(this.objectFactory.getInstance(method.getDeclaringClass()), javaArgs);
-            }
-        } catch (IllegalArgumentException e) {
-            throw new CucumberException(errorMessage(method, javaArgs), e);
-        } catch (InvocationTargetException e) {
-            throw new CucumberException(errorMessage(method, javaArgs), e.getTargetException());
-        } catch (IllegalAccessException e) {
-            throw new CucumberException(errorMessage(method, javaArgs), e);
-        }
-    }
-
-    private String errorMessage(Method method, Object[] javaArgs) {
-        StringBuilder m = new StringBuilder("Couldn't invoke ").append(method.toGenericString()).append(" with ").append(Utils.join(javaArgs, ",")).append(" (");
-        boolean comma = false;
-        for (Object javaArg : javaArgs) {
-            if (comma) m.append(",");
-            m.append(javaArg.getClass());
-            comma = true;
-        }
-        m.append(")");
-        return m.toString();
-    }
-
-=======
->>>>>>> a5ac1a46
     void registerHook(Annotation annotation, Method method) {
         Class<?> clazz = method.getDeclaringClass();
         objectFactory.addClass(clazz);
