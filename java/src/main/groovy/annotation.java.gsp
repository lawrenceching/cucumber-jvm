package io.cucumber.java.${lang};

import io.cucumber.java.StepDefAnnotation;
import io.cucumber.java.StepDefAnnotations;

import org.apiguardian.api.API;

import java.lang.annotation.Documented;
import java.lang.annotation.ElementType;
import java.lang.annotation.Repeatable;
import java.lang.annotation.Retention;
import java.lang.annotation.RetentionPolicy;
import java.lang.annotation.Target;

/**
 * To execute steps in a feature file the steps must be
 * connected to executable code. This can be done by annotating
 * a method with a cucumber or regular expression.
 * <p>
 * The parameters extracted from the step by the expression
 * along with the data table or doc string argument are provided as
 * arguments to the method.
 * <p>
 * The types of the parameters are determined by the cucumber or
 * regular expression.
 * <p>
 * The type of the data table or doc string argument is determined
 * by the argument name value. When none is provided cucumber will
 * attempt to transform the data table or doc string to the type
 * of the last argument.
 */
@Retention(RetentionPolicy.RUNTIME)
@Target(ElementType.METHOD)
@StepDefAnnotation
@Documented
<<<<<<< HEAD
@Repeatable(${kw}.${kw}s.class)
=======
@API(status = API.Status.STABLE)
>>>>>>> 659acfc9
public @interface ${kw} {
    /**
     * A cucumber or regular expression.
     *
     * @return a cucumber or regular expression
     */
    String value();

    /**
     * Duration in milliseconds this step is allowed to run. Cucumber
     * will mark the step as failed when exceeded.
     *
     * When the maximum  duration is exceeded the thread will
     * receive an in interrupt. Note: if the interrupt is ignored
     * cucumber will wait for the this hook to finish.
     *
     * @return timeout in milliseconds. 0 (default) means no restriction.
     */
    long timeout() default 0;

    /**
     * Allows the use of multiple '${kw}'s on a single method.
     */
    @Target(ElementType.METHOD)
    @Retention(RetentionPolicy.RUNTIME)
    @StepDefAnnotations
    @Documented
    @interface ${kw}s {
        ${kw}[] value();
    }
}<|MERGE_RESOLUTION|>--- conflicted
+++ resolved
@@ -33,11 +33,8 @@
 @Target(ElementType.METHOD)
 @StepDefAnnotation
 @Documented
-<<<<<<< HEAD
 @Repeatable(${kw}.${kw}s.class)
-=======
 @API(status = API.Status.STABLE)
->>>>>>> 659acfc9
 public @interface ${kw} {
     /**
      * A cucumber or regular expression.
