--- conflicted
+++ resolved
@@ -75,7 +75,6 @@
         glue.addStepDefinition(new JythonStepDefinition(this, stepdef, arity));
     }
 
-<<<<<<< HEAD
     public void addBeforeHook(PyInstance hookDefinition) {
         glue.addBeforeHook(new JythonHookDefinition(this, hookDefinition));
     }
@@ -90,10 +89,8 @@
         hookDefinition.invoke("execute", pyArgs);
     }
 
-    public void execute(PyInstance stepdef, Object[] args) {
-=======
     public void execute(PyInstance stepdef, Object[] args) throws Throwable {
->>>>>>> e5727691
+
         PyObject[] pyArgs = new PyObject[args.length + 1];
         pyArgs[0] = pyWorld;
         for (int i = 0; i < args.length; i++) {
