--- conflicted
+++ resolved
@@ -94,11 +94,7 @@
 import groovy.text.SimpleTemplateEngine
 import gherkin.I18n
 
-<<<<<<< HEAD
-def unsupported = ["ar", "bg", "fa", "he", "hi", "is", "ja", "ko", "pl", "ru", "sr_cyrl", "tl", "tt", "uk", "uz", "zh_cn", "zh_tw"]
-=======
 def unsupported = ["ar", "bg", "el", "en_old", "fa", "he", "hi", "is", "ja", "ko", "pl", "ru", "sr_cyrl", "tl", "tt", "uk", "uz", "zh_cn", "zh_tw"]
->>>>>>> 3be49697
 def engine = new SimpleTemplateEngine()
 def templateSource = new File(project.baseDir, "src${File.separator}main${File.separator}code_generator${File.separator}I18n.jython.txt").getText()
 
