--- conflicted
+++ resolved
@@ -6,7 +6,6 @@
 import java.util.List;
 
 import org.apache.maven.artifact.Artifact;
-import org.apache.maven.artifact.DefaultArtifact;
 import org.apache.maven.artifact.DependencyResolutionRequiredException;
 import org.apache.maven.artifact.repository.ArtifactRepository;
 import org.apache.maven.plugin.AbstractMojo;
@@ -61,7 +60,7 @@
      * @required
      * @readonly
      */
-    private List<String> compileClasspathElements;
+    protected List<String> compileClasspathElements;
 
     /**
      * The plugin dependencies.
@@ -70,7 +69,7 @@
      * @required
      * @readonly
      */
-    private List<Artifact> pluginArtifacts;
+    protected List<Artifact> pluginArtifacts;
     
     /**
      * The project test classpath
@@ -79,18 +78,18 @@
      * @required
      * @readonly
      */
-    private List<String> testClasspathElements;
+    protected List<String> testClasspathElements;
 
     /**
      * @parameter expression="${localRepository}"
      * @required
      * @readonly
      */
-    private ArtifactRepository localRepository;
+    protected ArtifactRepository localRepository;
 
     protected Java jruby(List<String> args) throws MojoExecutionException {
         launchDirectory.mkdirs();
-        Project project = null;
+        Project project;
         try {
             project = getProject();
         } catch (DependencyResolutionRequiredException e) {
@@ -143,7 +142,6 @@
         return java;
     }
 
-<<<<<<< HEAD
     /**
      * Installs gems. Each string must follow one of the following patterns:
      *
@@ -152,11 +150,10 @@
      *   <li>name:version</li>
      *   <li>name:version:github</li>
      * </ul>
-     */
-    @SuppressWarnings({"unchecked"})
-=======
->>>>>>> 326f52b5
-    protected void installGem(List<String> gem) throws MojoExecutionException {
+     * @param gems gems to install.
+     * @throws org.apache.maven.plugin.MojoExecutionException if gem installation fails.
+     */
+    protected void installGem(List<String> gems) throws MojoExecutionException {
         List<String> args = new ArrayList<String>();
         args.add("-S");
         args.add("gem");
@@ -166,7 +163,7 @@
         args.add("--install-dir");
         args.add(gemHome().getAbsolutePath());
 
-        args.addAll(gem);
+        args.addAll(gems);
 
         Java jruby = jruby(args);
         // We have to override HOME to make RubyGems install gems
@@ -230,7 +227,7 @@
         return project;
     }
 
-    protected void addReference(Project project, String reference, List<? extends Object> artifacts)
+    protected void addReference(Project project, String reference, List<?> artifacts)
             throws DependencyResolutionRequiredException {
         List<String> list = new ArrayList<String>(artifacts.size());
 
