--- conflicted
+++ resolved
@@ -10,11 +10,7 @@
     <parent>
         <groupId>io.cucumber</groupId>
         <artifactId>cucumber-jvm</artifactId>
-<<<<<<< HEAD
         <version>6.0.0-SNAPSHOT</version>
-=======
-        <version>5.6.1-SNAPSHOT</version>
->>>>>>> 8917f3e5
     </parent>
 
     <artifactId>cucumber-cdi2</artifactId>
