package io.cucumber.java8;

<<<<<<< HEAD
public interface LambdaGlue {

    String EMPTY_TAG_EXPRESSIONS = "";
=======
import cucumber.api.java8.GlueBase;
import cucumber.api.java8.HookBody;
import cucumber.api.java8.HookNoArgsBody;
import cucumber.runtime.java.JavaBackend;
import cucumber.runtime.java8.Java8HookDefinition;
import org.apiguardian.api.API;

@API(status = API.Status.STABLE)
public interface LambdaGlue extends GlueBase {

    String[] EMPTY_TAG_EXPRESSIONS = {};
>>>>>>> 659acfc9
    long NO_TIMEOUT = 0;
    int DEFAULT_BEFORE_ORDER = 1000;
    int DEFAULT_AFTER_ORDER = 1000;

    /**
     * Defines an before hook.
     *
     * @param body lambda to execute, takes {@link io.cucumber.core.api.Scenario} as an argument
     */
    default void Before(final HookBody body) {
        Java8Backend.INSTANCE.get().addBeforeHookDefinition(new Java8HookDefinition(EMPTY_TAG_EXPRESSIONS, DEFAULT_BEFORE_ORDER, NO_TIMEOUT, body));
    }

    /**
     * Defines an before hook.
     *
     * @param tagExpression a tag expression, if the expression applies to the current scenario this hook will be executed
     * @param body          lambda to execute, takes {@link io.cucumber.core.api.Scenario} as an argument
     */
    default void Before(String tagExpression, final HookBody body) {
        Java8Backend.INSTANCE.get().addBeforeHookDefinition(new Java8HookDefinition(tagExpression, DEFAULT_BEFORE_ORDER, NO_TIMEOUT, body));
    }

    /**
     * Defines an before hook.
     *
     * @param timeoutMillis max amount of milliseconds this is allowed to run for
     * @param body          lambda to execute, takes {@link io.cucumber.core.api.Scenario} as an argument
     */
    default void Before(long timeoutMillis, final HookBody body) {
        Java8Backend.INSTANCE.get().addBeforeHookDefinition(new Java8HookDefinition(EMPTY_TAG_EXPRESSIONS, DEFAULT_BEFORE_ORDER, timeoutMillis, body));
    }

    /**
     * Defines an before hook.
     *
     * @param order the order in which this hook should run. Higher numbers are run first
     * @param body  lambda to execute, takes {@link io.cucumber.core.api.Scenario} as an argument
     */
    default void Before(int order, final HookBody body) {
        Java8Backend.INSTANCE.get().addBeforeHookDefinition(new Java8HookDefinition(EMPTY_TAG_EXPRESSIONS, order, NO_TIMEOUT, body));
    }

    /**
     * Defines an before hook.
     *
     * @param tagExpression a tag expression, if the expression applies to the current scenario this hook will be executed
     * @param timeoutMillis max amount of milliseconds this is allowed to run for
     * @param order         the order in which this hook should run. Higher numbers are run first
     * @param body          lambda to execute, takes {@link io.cucumber.core.api.Scenario} as an argument
     */
    default void Before(String tagExpression, long timeoutMillis, int order, final HookBody body) {
        Java8Backend.INSTANCE.get().addBeforeHookDefinition(new Java8HookDefinition(tagExpression, order, timeoutMillis, body));
    }

    /**
     * Defines an before hook.
     *
     * @param body lambda to execute, takes {@link io.cucumber.core.api.Scenario} as an argument
     */
    default void Before(final HookNoArgsBody body) {
        Java8Backend.INSTANCE.get().addBeforeHookDefinition(new Java8HookDefinition(EMPTY_TAG_EXPRESSIONS, DEFAULT_BEFORE_ORDER, NO_TIMEOUT, body));
    }

    /**
     * Defines an before hook.
     *
     * @param tagExpression a tag expression, if the expression applies to the current scenario this hook will be executed
     * @param body          lambda to execute
     */
    default void Before(String tagExpression, final HookNoArgsBody body) {
        Java8Backend.INSTANCE.get().addBeforeHookDefinition(new Java8HookDefinition(tagExpression, DEFAULT_BEFORE_ORDER, NO_TIMEOUT, body));
    }

    /**
     * Defines an before hook.
     *
     * @param timeoutMillis max amount of milliseconds this is allowed to run for
     * @param body          lambda to execute
     */
    default void Before(long timeoutMillis, final HookNoArgsBody body) {
        Java8Backend.INSTANCE.get().addBeforeHookDefinition(new Java8HookDefinition(EMPTY_TAG_EXPRESSIONS, DEFAULT_BEFORE_ORDER, timeoutMillis, body));
    }

    /**
     * Defines an before hook.
     *
     * @param order the order in which this hook should run. Higher numbers are run first
     * @param body  lambda to execute
     */
    default void Before(int order, final HookNoArgsBody body) {
        Java8Backend.INSTANCE.get().addBeforeHookDefinition(new Java8HookDefinition(EMPTY_TAG_EXPRESSIONS, order, NO_TIMEOUT, body));
    }

    /**
     * Defines an before hook.
     *
     * @param tagExpression a tag expression, if the expression applies to the current scenario this hook will be executed
     * @param timeoutMillis max amount of milliseconds this is allowed to run for
     * @param order         the order in which this hook should run. Higher numbers are run first
     * @param body          lambda to execute
     */
    default void Before(String tagExpression, long timeoutMillis, int order, final HookNoArgsBody body) {
        Java8Backend.INSTANCE.get().addBeforeHookDefinition(new Java8HookDefinition(tagExpression, order, timeoutMillis, body));
    }

    /**
     * Defines an before step hook.
     *
     * @param body lambda to execute, takes {@link io.cucumber.core.api.Scenario} as an argument
     */
    default void BeforeStep(final HookBody body) {
        Java8Backend.INSTANCE.get().addBeforeStepHookDefinition(new Java8HookDefinition(EMPTY_TAG_EXPRESSIONS, DEFAULT_BEFORE_ORDER, NO_TIMEOUT, body));
    }

    /**
     * Defines an before step hook.
     *
     * @param tagExpression a tag expression, if the expression applies to the current scenario this hook will be executed
     * @param body          lambda to execute, takes {@link io.cucumber.core.api.Scenario} as an argument
     */
    default void BeforeStep(String tagExpression, final HookBody body) {
        Java8Backend.INSTANCE.get().addBeforeStepHookDefinition(new Java8HookDefinition(tagExpression, DEFAULT_BEFORE_ORDER, NO_TIMEOUT, body));
    }

    /**
     * Defines an before step hook.
     *
     * @param timeoutMillis max amount of milliseconds this is allowed to run for
     * @param body          lambda to execute, takes {@link io.cucumber.core.api.Scenario} as an argument
     */
    default void BeforeStep(long timeoutMillis, final HookBody body) {
        Java8Backend.INSTANCE.get().addBeforeStepHookDefinition(new Java8HookDefinition(EMPTY_TAG_EXPRESSIONS, DEFAULT_BEFORE_ORDER, timeoutMillis, body));
    }

    /**
     * Defines an before step hook.
     *
     * @param order the order in which this hook should run. Higher numbers are run first
     * @param body  lambda to execute, takes {@link io.cucumber.core.api.Scenario} as an argument
     */
    default void BeforeStep(int order, final HookBody body) {
        Java8Backend.INSTANCE.get().addBeforeStepHookDefinition(new Java8HookDefinition(EMPTY_TAG_EXPRESSIONS, order, NO_TIMEOUT, body));
    }

    /**
     * Defines an before step hook.
     *
     * @param tagExpression a tag expression, if the expression applies to the current scenario this hook will be executed
     * @param timeoutMillis max amount of milliseconds this is allowed to run for
     * @param order         the order in which this hook should run. Higher numbers are run first
     * @param body          lambda to execute, takes {@link io.cucumber.core.api.Scenario} as an argument
     */
    default void BeforeStep(String tagExpression, long timeoutMillis, int order, final HookBody body) {
        Java8Backend.INSTANCE.get().addBeforeStepHookDefinition(new Java8HookDefinition(tagExpression, order, timeoutMillis, body));
    }

    /**
     * Defines an before step hook.
     *
     * @param body lambda to execute
     */
    default void BeforeStep(final HookNoArgsBody body) {
        Java8Backend.INSTANCE.get().addBeforeStepHookDefinition(new Java8HookDefinition(EMPTY_TAG_EXPRESSIONS, DEFAULT_BEFORE_ORDER, NO_TIMEOUT, body));
    }


    /**
     * Defines an before step hook.
     *
     * @param tagExpression a tag expression, if the expression applies to the current scenario this hook will be executed
     * @param body          lambda to execute
     */
    default void BeforeStep(String tagExpression, final HookNoArgsBody body) {
        Java8Backend.INSTANCE.get().addBeforeStepHookDefinition(new Java8HookDefinition(tagExpression, DEFAULT_BEFORE_ORDER, NO_TIMEOUT, body));
    }


    /**
     * Defines an before step hook.
     *
     * @param timeoutMillis max amount of milliseconds this is allowed to run for
     * @param body          lambda to execute
     */
    default void BeforeStep(long timeoutMillis, final HookNoArgsBody body) {
        Java8Backend.INSTANCE.get().addBeforeStepHookDefinition(new Java8HookDefinition(EMPTY_TAG_EXPRESSIONS, DEFAULT_BEFORE_ORDER, timeoutMillis, body));
    }

    /**
     * Defines an before step hook.
     *
     * @param order the order in which this hook should run. Higher numbers are run first
     * @param body  lambda to execute
     */
    default void BeforeStep(int order, final HookNoArgsBody body) {
        Java8Backend.INSTANCE.get().addBeforeStepHookDefinition(new Java8HookDefinition(EMPTY_TAG_EXPRESSIONS, order, NO_TIMEOUT, body));
    }

    /**
     * Defines an before step hook.
     *
     * @param tagExpression a tag expression, if the expression applies to the current scenario this hook will be executed
     * @param timeoutMillis max amount of milliseconds this is allowed to run for
     * @param order         the order in which this hook should run. Higher numbers are run first
     * @param body          lambda to execute
     */
    default void BeforeStep(String tagExpression, long timeoutMillis, int order, final HookNoArgsBody body) {
        Java8Backend.INSTANCE.get().addBeforeStepHookDefinition(new Java8HookDefinition(tagExpression, order, timeoutMillis, body));
    }

    /**
     * Defines an after hook.
     *
     * @param body lambda to execute, takes {@link io.cucumber.core.api.Scenario} as an argument
     */
    default void After(final HookBody body) {
        Java8Backend.INSTANCE.get().addAfterHookDefinition(new Java8HookDefinition(EMPTY_TAG_EXPRESSIONS, DEFAULT_AFTER_ORDER, NO_TIMEOUT, body));
    }

    /**
     * Defines an after hook.
     *
     * @param tagExpression a tag expression, if the expression applies to the current scenario this hook will be executed
     * @param body          lambda to execute, takes {@link io.cucumber.core.api.Scenario} as an argument
     */
    default void After(String tagExpression, final HookBody body) {
        Java8Backend.INSTANCE.get().addAfterHookDefinition(new Java8HookDefinition(tagExpression, DEFAULT_AFTER_ORDER, NO_TIMEOUT, body));
    }

    /**
     * Defines an after hook.
     *
     * @param timeoutMillis max amount of milliseconds this is allowed to run for
     * @param body          lambda to execute, takes {@link io.cucumber.core.api.Scenario} as an argument
     */
    default void After(long timeoutMillis, final HookBody body) {
        Java8Backend.INSTANCE.get().addAfterHookDefinition(new Java8HookDefinition(EMPTY_TAG_EXPRESSIONS, DEFAULT_AFTER_ORDER, timeoutMillis, body));
    }

    /**
     * Defines an after hook.
     *
     * @param order the order in which this hook should run. Higher numbers are run first
     * @param body  lambda to execute, takes {@link io.cucumber.core.api.Scenario} as an argument
     */
    default void After(int order, final HookBody body) {
        Java8Backend.INSTANCE.get().addAfterHookDefinition(new Java8HookDefinition(EMPTY_TAG_EXPRESSIONS, order, NO_TIMEOUT, body));
    }

    /**
     * Defines and after hook.
     *
     * @param tagExpression a tag expression, if the expression applies to the current scenario this hook will be executed
     * @param timeoutMillis max amount of milliseconds this is allowed to run for
     * @param order         the order in which this hook should run. Higher numbers are run first
     * @param body          lambda to execute, takes {@link io.cucumber.core.api.Scenario} as an argument
     */
    default void After(String tagExpression, long timeoutMillis, int order, final HookBody body) {
        Java8Backend.INSTANCE.get().addAfterHookDefinition(new Java8HookDefinition(tagExpression, order, timeoutMillis, body));
    }

    /**
     * Defines and after hook.
     *
     * @param body lambda to execute
     */
    default void After(final HookNoArgsBody body) {
        Java8Backend.INSTANCE.get().addAfterHookDefinition(new Java8HookDefinition(EMPTY_TAG_EXPRESSIONS, DEFAULT_AFTER_ORDER, NO_TIMEOUT, body));
    }

    /**
     * Defines and after hook.
     *
     * @param tagExpression a tag expression, if the expression applies to the current scenario this hook will be executed
     * @param body          lambda to execute
     */
    default void After(String tagExpression, final HookNoArgsBody body) {
        Java8Backend.INSTANCE.get().addAfterHookDefinition(new Java8HookDefinition(tagExpression, DEFAULT_AFTER_ORDER, NO_TIMEOUT, body));
    }

    /**
     * Defines and after hook.
     *
     * @param timeoutMillis max amount of milliseconds this is allowed to run for
     * @param body          lambda to execute
     */
    default void After(long timeoutMillis, final HookNoArgsBody body) {
        Java8Backend.INSTANCE.get().addAfterHookDefinition(new Java8HookDefinition(EMPTY_TAG_EXPRESSIONS, DEFAULT_AFTER_ORDER, timeoutMillis, body));
    }

    /**
     * Defines and after hook.
     *
     * @param order the order in which this hook should run. Higher numbers are run first
     * @param body  lambda to execute
     */
    default void After(int order, final HookNoArgsBody body) {
        Java8Backend.INSTANCE.get().addAfterHookDefinition(new Java8HookDefinition(EMPTY_TAG_EXPRESSIONS, order, NO_TIMEOUT, body));
    }

    /**
     * Defines and after hook.
     *
     * @param tagExpression a tag expression, if the expression applies to the current scenario this hook will be executed
     * @param timeoutMillis max amount of milliseconds this is allowed to run for
     * @param order         the order in which this hook should run. Higher numbers are run first
     * @param body          lambda to execute
     */
    default void After(String tagExpression, long timeoutMillis, int order, final HookNoArgsBody body) {
        Java8Backend.INSTANCE.get().addAfterHookDefinition(new Java8HookDefinition(tagExpression, order, timeoutMillis, body));
    }

    /**
     * Defines and after step hook.
     *
     * @param body lambda to execute, takes {@link io.cucumber.core.api.Scenario} as an argument
     */
    default void AfterStep(final HookBody body) {
        Java8Backend.INSTANCE.get().addAfterStepHookDefinition(new Java8HookDefinition(EMPTY_TAG_EXPRESSIONS, DEFAULT_AFTER_ORDER, NO_TIMEOUT, body));
    }

    /**
     * Defines and after step hook.
     *
     * @param tagExpression a tag expression, if the expression applies to the current scenario this hook will be executed
     * @param body          lambda to execute, takes {@link io.cucumber.core.api.Scenario} as an argument
     */
    default void AfterStep(String tagExpression, final HookBody body) {
        Java8Backend.INSTANCE.get().addAfterStepHookDefinition(new Java8HookDefinition(tagExpression, DEFAULT_AFTER_ORDER, NO_TIMEOUT, body));
    }

    /**
     * Defines and after step hook.
     *
     * @param timeoutMillis max amount of milliseconds this is allowed to run for
     * @param body          lambda to execute, takes {@link io.cucumber.core.api.Scenario} as an argument
     */
    default void AfterStep(long timeoutMillis, final HookBody body) {
        Java8Backend.INSTANCE.get().addAfterStepHookDefinition(new Java8HookDefinition(EMPTY_TAG_EXPRESSIONS, DEFAULT_AFTER_ORDER, timeoutMillis, body));
    }

    /**
     * Defines and after step hook.
     *
     * @param order the order in which this hook should run. Higher numbers are run first
     * @param body  lambda to execute, takes {@link io.cucumber.core.api.Scenario} as an argument
     */
    default void AfterStep(int order, final HookBody body) {
        Java8Backend.INSTANCE.get().addAfterStepHookDefinition(new Java8HookDefinition(EMPTY_TAG_EXPRESSIONS, order, NO_TIMEOUT, body));
    }

    /**
     * Defines and after step hook.
     *
     * @param tagExpression a tag expression, if the expression applies to the current scenario this hook will be executed
     * @param timeoutMillis max amount of milliseconds this is allowed to run for
     * @param order         the order in which this hook should run. Higher numbers are run first
     * @param body          lambda to execute, takes {@link io.cucumber.core.api.Scenario} as an argument
     */
    default void AfterStep(String tagExpression, long timeoutMillis, int order, final HookBody body) {
        Java8Backend.INSTANCE.get().addAfterStepHookDefinition(new Java8HookDefinition(tagExpression, order, timeoutMillis, body));
    }

    /**
     * Defines and after step hook.
     *
     * @param body lambda to execute
     */
    default void AfterStep(final HookNoArgsBody body) {
        Java8Backend.INSTANCE.get().addAfterStepHookDefinition(new Java8HookDefinition(EMPTY_TAG_EXPRESSIONS, DEFAULT_AFTER_ORDER, NO_TIMEOUT, body));
    }

    /**
     * Defines and after step hook.
     *
     * @param tagExpression a tag expression, if the expression applies to the current scenario this hook will be executed
     * @param body          lambda to execute
     */
    default void AfterStep(String tagExpression, final HookNoArgsBody body) {
        Java8Backend.INSTANCE.get().addAfterStepHookDefinition(new Java8HookDefinition(tagExpression, DEFAULT_AFTER_ORDER, NO_TIMEOUT, body));
    }

    /**
     * Defines and after step hook.
     *
     * @param timeoutMillis max amount of milliseconds this is allowed to run for
     * @param body          lambda to execute
     */
    default void AfterStep(long timeoutMillis, final HookNoArgsBody body) {
        Java8Backend.INSTANCE.get().addAfterStepHookDefinition(new Java8HookDefinition(EMPTY_TAG_EXPRESSIONS, DEFAULT_AFTER_ORDER, timeoutMillis, body));
    }

    /**
     * Defines and after step hook.
     *
     * @param order the order in which this hook should run. Higher numbers are run first
     * @param body  lambda to execute
     */
    default void AfterStep(int order, final HookNoArgsBody body) {
        Java8Backend.INSTANCE.get().addAfterStepHookDefinition(new Java8HookDefinition(EMPTY_TAG_EXPRESSIONS, order, NO_TIMEOUT, body));
    }

    /**
     * Defines and after step hook.
     *
     * @param tagExpression a tag expression, if the expression applies to the current scenario this hook will be executed
     * @param timeoutMillis max amount of milliseconds this is allowed to run for
     * @param order         the order in which this hook should run. Higher numbers are run first
     * @param body          lambda to execute
     */
    default void AfterStep(String tagExpression, long timeoutMillis, int order, final HookNoArgsBody body) {
        Java8Backend.INSTANCE.get().addAfterStepHookDefinition(new Java8HookDefinition(tagExpression, order, timeoutMillis, body));
    }

}<|MERGE_RESOLUTION|>--- conflicted
+++ resolved
@@ -1,22 +1,11 @@
 package io.cucumber.java8;
 
-<<<<<<< HEAD
+import org.apiguardian.api.API;
+
+@API(status = API.Status.STABLE)
 public interface LambdaGlue {
 
     String EMPTY_TAG_EXPRESSIONS = "";
-=======
-import cucumber.api.java8.GlueBase;
-import cucumber.api.java8.HookBody;
-import cucumber.api.java8.HookNoArgsBody;
-import cucumber.runtime.java.JavaBackend;
-import cucumber.runtime.java8.Java8HookDefinition;
-import org.apiguardian.api.API;
-
-@API(status = API.Status.STABLE)
-public interface LambdaGlue extends GlueBase {
-
-    String[] EMPTY_TAG_EXPRESSIONS = {};
->>>>>>> 659acfc9
     long NO_TIMEOUT = 0;
     int DEFAULT_BEFORE_ORDER = 1000;
     int DEFAULT_AFTER_ORDER = 1000;
