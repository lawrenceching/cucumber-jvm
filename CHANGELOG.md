--- conflicted
+++ resolved
@@ -13,7 +13,6 @@
  * [Core] Updated Cucumber Expressions to v11 ([cucumber/#711](https://github.com/cucumber/cucumber/pull/771) M.P. Korstanje)
   - Fixes various ambiguities and bugs in the way Cucumber expressions are parsed and transformed into regular expressions
   - May break Cucumber expressions that depend on these ambiguities
-<<<<<<< HEAD
  * [Core] Updated Gherkin to v16 ([cucumber/#1238](https://github.com/cucumber/cucumber/pull/1238) Nvmkpk)
   - Fixes ISO 639-1 code for Telugu language
   - Change imports of `io.cucumber.java.tl.*` to `io.cucumber.java.te.*`
@@ -22,17 +21,10 @@
   - Removed the `default_summary` and `null_summary` plugins
   - The `summary` plugin is enabled default when using the CLI. Use `--no-summary` to disable.
   - The `progress` formatter is no longer enabled by default on CLI. Use `--plugin progress` to enable.
-=======
-* [Core] Updated Gherkin to v16 ([cucumber/#1238](https://github.com/cucumber/cucumber/pull/1238) Nvmkpk)
-  - Fixes ISO 639-1 code for Telugu language
-  - Change imports of `io.cucumber.java.tl.*` to `io.cucumber.java.te.*`
-  - Change imports of `io.cucumber.java8.Tl` to `io.cucumber.java.Te`
->>>>>>> 5c1662d1
 
 ### Deprecated
 
 ### Removed
-
 
 ### Fixed
 
