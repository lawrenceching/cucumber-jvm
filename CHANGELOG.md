# Changelog
All notable changes to this project will be documented in this file.

The format is based on [Keep a Changelog](http://keepachangelog.com/)
and this project adheres to [Semantic Versioning](http://semver.org/).

----
## [Unreleased] (In Git)

### Added
 * [Java] Added `BeforeAll` and `AfterAll` hooks ([cucumber/#1876](https://github.com/cucumber/cucumber/pull/1876) M.P. Korstanje)

### Changed
 * [Core] Updated Cucumber Expressions to v11 ([cucumber/#711](https://github.com/cucumber/cucumber/pull/771) M.P. Korstanje)
   - Fixes various ambiguities and bugs in the way Cucumber expressions are parsed and transformed into regular expressions
   - May break Cucumber expressions that depend on these ambiguities
 * [Core] Removed incorrect ISO 639-1 code for Telugu language ([cucumber/#1238](https://github.com/cucumber/cucumber/pull/1238) Nvmkpk)
   - Change imports of `io.cucumber.java.tl.*` to `io.cucumber.java.te.*`
   - Change imports of `io.cucumber.java8.Tl` to `io.cucumber.java.Te`
   - Change `# language: tl` to `# language: te` 
 * [Core] Deprecated the `Summary` plugin interface for removal.
   - Removed the `default_summary` and `null_summary` plugins
   - The `summary` plugin is enabled default when using the CLI. Use `--no-summary` to disable.
   - The `progress` formatter is no longer enabled by default on CLI. Use `--plugin progress` to enable.
 * [Core] Use transformer for all `DataTable.asX` methods. ([#2262](https://github.com/cucumber/cucumber-jvm/issues/2262) [cucumber/#1419](https://github.com/cucumber/cucumber/pull/1419) M.P. Korstanje)
   - To retain the old behaviour:
     - Replace `DataTable.asList()` with -> `DataTable.values()`
     - Replace `DataTable.asLists()` with -> `DataTable.cells()`
     - Replace `DataTable.asMaps()` with -> `DataTable.entries()`
 * [TestNG] Automatically pick up properties from `testng.xml` ([#2354](https://github.com/cucumber/cucumber-jvm/pull/2354) M.P. Korstanje, Gayan Sandaruwan)
 * [Core] Pretty formatter to print step DataTables ([#2330](https://github.com/cucumber/cucumber-jvm/pull/2330) Arty Sidorenko)

### Deprecated

### Removed
<<<<<<< HEAD
 * [Core] Removed `--strict` and `--no-strict` options ([#1788](https://github.com/cucumber/cucumber-jvm/issues/1788) M.P. Korstanje)
  - Cucumber executes scenarios in strict mode by default
 * [Core] Removed deprecated `TypeRegistryConfigurer` ([#2356](https://github.com/cucumber/cucumber-jvm/issues/2356) M.P. Korstanje)
  - Use `@ParameterType` instead.
 * [Weld] Removed `cucumber-weld` ([#2276](https://github.com/cucumber/cucumber-jvm/issues/2276) M.P. Korstanje)
  - Consider using `cucumber-jakarta-cdi` or `cucumber-cdi2`.
 * [Needle] Removed `cucumber-needled` ([#2276](https://github.com/cucumber/cucumber-jvm/issues/2276) M.P. Korstanje)
  - Consider using `cucumber-jakarta-cdi` or `cucumber-cdi2`.
 
### Fixed
 * [Core] Emit step hook messages ([#2009](https://github.com/cucumber/cucumber-jvm/issues/2093) Grasshopper)
=======

### Fixed
* [Core] Synchronize event bus before use ([#2358](https://github.com/cucumber/cucumber-jvm/pull/2358)) M.P. Korstanje) 
>>>>>>> fc4596bd

## [6.11.0] (2021-08-05)

### Added
* [TestNG] Add `CucumberPropertiesProvider` to allow properties from `testng.xml` to be used ([#2351](https://github.com/cucumber/cucumber-jvm/pull/2351) Gayan Sandaruwan)

### Changed
* [JUnit Platform] Update dependency org.junit.platform:junit-platform-engine to v1.7.2
* [Core] Update dependency org.apiguardian:apiguardian-api to v1.1.2

### Fixed
 * [Core] Fixed reports banner to point to [new docs](https://cucumber.io/docs/cucumber/environment-variables/) about environment variables
 * [Core] Remove `--add-plugin` alternate name from USAGE.txt ([#2319](https://github.com/cucumber/cucumber-jvm/pull/2319) ebreck)

## [6.10.4] (2021-05-13)

### Fixed
 * [Core] Upgraded `vis-timeline` to v7.4.8
  - Fixes CVE-2020-28487

## [6.10.3] (2021-04-14)

### Fixed
 * [Gherkin Messages] Rules can be tagged ([cucumber/#1356](https://github.com/cucumber/cucumber/pull/1356) Gáspár Nagy, Seb Rose, Björn Rasmusson, Wannes Fransen)
 * [Java8] `cucumber-java8` works on Java 12+ ([jhalterman/typetools/#66](https://github.com/jhalterman/typetools/pull/66) Nuclearfarts)

## [6.10.2] (2021-03-15)

### Fixed
 * [Core] Mark pending steps as failed in teamcity plugin ([#2264](https://github.com/cucumber/cucumber-jvm/pull/2264)) M.P. Korstanje)

## [6.10.1] (2021-03-08)

### Fixed
 * [Cdi2] Correctly cast the UnmanagedInstance values ([#2242](https://github.com/cucumber/cucumber-jvm/pull/2242), [#2244](https://github.com/cucumber/cucumber-jvm/pull/2244) Daniel Beland)
 * [Cdi2] Add step definitions as beans when not discovered ([#2248](https://github.com/cucumber/cucumber-jvm/pull/2248)) Daniel Beland, M.P. Korstanje)
 * [Jakarta Cdi] Correctly cast the UnmanagedInstance values ([#2242](https://github.com/cucumber/cucumber-jvm/pull/2242), [#2248](https://github.com/cucumber/cucumber-jvm/pull/2248) Daniel Beland)
 * [Jakarta Cdi] Add step definitions as beans when not discovered ([#2248](https://github.com/cucumber/cucumber-jvm/pull/2248)) Daniel Beland, M.P. Korstanje)

## [6.10.0] (2021-02-14)

### Changed
 * Upgraded various internal dependencies
    - create-meta v3.0.0
    - gherkin v17.0.1
    - messages v14.0.1
    - html-formatter v12.0.0

### Deprecated
 * [Java] Deprecated `io.cucumber.java.tl` in favour of `io.cucumber.java.te` ([cucumber/#1238](https://github.com/cucumber/cucumber/pull/1238) Nvmkpk)
 * [Java8] Deprecated `io.cucumber.java8.Tl`. in favour of `io.cucumber.java8.Te` ([cucumber/#1238](https://github.com/cucumber/cucumber/pull/1238) Nvmkpk)
 * [Core] Deprecated `# language: tl` in favour of `# language: te`.  

### Fixed
 * [Core] Pass class loader to ServiceLoader.load invocations ([#2220](https://github.com/cucumber/cucumber-jvm/issues/2220) M.P. Korstanje)
 * [Core] Log warnings when classes or resource could not be loaded ([#2235](https://github.com/cucumber/cucumber-jvm/issues/2235) M.P. Korstanje)
 * [Core] Improve undefined step reporting ([#2208](https://github.com/cucumber/cucumber-jvm/issues/2208) M.P. Korstanje)
 * [Core] Log warnings when resources and classes could not be loaded ([#2235](https://github.com/cucumber/cucumber-jvm/issues/2235) M.P. Korstanje)

## [6.9.1] (2020-12-14)

### Fixed
 * [JUnit Platform] Warn if feature files could not be found ([#2179](https://github.com/cucumber/cucumber-jvm/issues/2179) M.P. Korstanje)
 * [Core] SummaryPrinter outputs clickable links ([#2184](https://github.com/cucumber/cucumber-jvm/issues/2184) M.P. Korstanje)
 * [Core] Merge duplicate plugin options ([#2190](https://github.com/cucumber/cucumber-jvm/issues/2190) M.P. Korstanje)

## [6.9.0] (2020-11-12)

### Deprecated
 * [Plugin] Deprecate `TestRunFinished(Instant)` ([#2169](https://github.com/cucumber/cucumber-jvm/pull/2169) M.P. Korstanje)

### Fixed
 * [Core] Significantly reduce the size of the html report ([cucumber/#1232](https://github.com/cucumber/cucumber/issues/1232) M.P. Korstanje)
 * [Core] Improve error message when plugin paths collide ([#2168](https://github.com/cucumber/cucumber-jvm/pull/2168) M.P. Korstanje)

## [6.8.2] (2020-10-29)

### Fixed
 * [Core] Handle null values in ci-dict [cucumber/#1228](https://github.com/cucumber/cucumber/issues/1228)

### Security
 * [JUnit] Update dependency junit:junit to v4.13.1.
   * See the [published security advisory](https://github.com/junit-team/junit4/security/advisories/GHSA-269g-pwp5-87pp) for details.

## [6.8.1] (2020-10-07)

### Fixed

 * [Core] Do not send headers after following redirection.
   ([#1475-cucumber-ruby](https://github.com/cucumber/cucumber-ruby/pull/1475)
    [#2144](https://github.com/cucumber/cucumber-jvm/pull/2144))
 * [Core] Mention `junit-platform.properties` in `--publish` banner. ([#2117](https://github.com/cucumber/cucumber-jvm/pull/2117) M.P. Korstanje)
 * [Core] `--publish` uses banner provided by server. ([#2117](https://github.com/cucumber/cucumber-jvm/pull/2117) M.P. Korstanje)

## [6.8.0] (2020-09-26)

### Added
 * [Core] Define CLI arguments as static variables instead of hardcoded strings ([#2130](https://github.com/cucumber/cucumber-jvm/pull/2130) Quang Lê)
 * [Core] Support for `Optional<T>` in data tables ([cucumber/#1182](https://github.com/cucumber/cucumber/pull/1182) Anton Derabin)

### Fixed
 * [Core] Validation of `CUCUMBER_PUBLISH_TOKEN` no longer happens inside Cucumber-JVM - only on the server.
   ([#2123](https://github.com/cucumber/cucumber-jvm/pull/2123)
    [#2122](https://github.com/cucumber/cucumber-jvm/issues/2122)
    Aslak Hellesøy)

## [6.7.0] (2020-09-14)

### Added
 * [JUnit Platform] Support discovery selectors with FilePosition ([#2121](https://github.com/cucumber/cucumber-jvm/pull/2121) M.P. Korstanje)

### Changed
 * [JUnit Platform] Update dependency org.junit.platform:junit-platform-engine to v1.7.0

## [6.6.1] (2020-09-08)

### Fixed
 * [Core] CucumberOptions default snippet type should not override properties ([#2107](https://github.com/cucumber/cucumber-jvm/pull/2107) M.P. Korstanje)
 * [Core] Replace parentFile.makeDirs with Files.createDirectories(parentFile) ([#2104](https://github.com/cucumber/cucumber-jvm/pull/2104) M.P. Korstanje)
 * [Core] Separate run, dry-run and skip execution modes ([#2102](https://github.com/cucumber/cucumber-jvm/pull/2109), [#2102](https://github.com/cucumber/cucumber-jvm/pull/2109) M.P. Korstanje)
   * Fixes `--dry-run` not failing on undefined steps

### Security
 * [Core] Update `create-meta` to 2.0.2 to avoid sharing credentials ([#2110](https://github.com/cucumber/cucumber-jvm/pull/2110) vincent-psarga)

## [6.6.0] (2020-08-26)

### Added
 * [Core] Boolean system properties and environment variables (`cucumber.*` and `CUCUMBER_*`)
  are strictly parsed. The values `0`, `false`, `no` are interpreted as `false`.
  The values `1`, `true`, `yes` are interpreted as `true`. All other values will
  throw an exception.
  ([#2095](https://github.com/cucumber/cucumber-jvm/pull/2097)
   [#2097](https://github.com/cucumber/cucumber-jvm/pull/2097)
   Aslak Hellesøy)

### Fixed
 * [Core] Issue a PUT request after a GET request responding with 202 and a Location header ([#2099](https://github.com/cucumber/cucumber-jvm/pull/2099) Aslak Hellesøy)

## [6.5.1] (2020-08-20)

### Fixed
 * [Core] Publish instructions now recommend using `src/test/resources/cucumber.properties`.
 ([#2096](https://github.com/cucumber/cucumber-jvm/pull/2096)
  Aslak Hellesøy)

## [6.5.0] (2020-08-17)

### Added
 * [Core] Reports can now be published directly to https://reports.cucumber.io/
   ([#2070](https://github.com/cucumber/cucumber-jvm/pull/2070)
    Aslak Hellesøy, M.P. Korstanje).
   There are several ways to enable this:
   * `@CucumberOptions(publish = true)`
   * `CUCUMBER_PUBLISH_ENABLED=true` (Environment variable)
   * `-Dcucumber.publish.enabled=true` (System property)

## [6.4.0] (2020-07-31)

### Added
 * [Core] Include SourceReferences in message output ([#2064](https://github.com/cucumber/cucumber-jvm/issues/2064) M.P. Korstanje)
 * [Core] Enable searching and filtering in html report ([cucumber/#1111](https://github.com/cucumber/cucumber/pull/1111) Vincent Psarga)
 * [Core] Include `file_name` in `attachment` message  ([cucumber/#2072](https://github.com/cucumber/cucumber/pull/2072) M.P. Korstanje)

### Fixed
 * [Core] Use Unicode symbols as a parameter boundary in snippets ([cucumber/#1108](https://github.com/cucumber/cucumber/pull/1108) M.P. Korstnaje)

## [6.3.0] (2020-07-24)

### Added
 * [Junit Platform] Support cucumber.filter.name ([#2065](https://github.com/cucumber/cucumber-jvm/issues/2065) M.P. Korstanje)

### Changed
 * [OpenEJB] Compiled at source level 8.

### Deprecated
 * [Weld] Deprecate `cucumber-weld` ([#1763](https://github.com/cucumber/cucumber-jvm/issues/1763) M.P. Korstanje)
    * Consider using cucumber-deltaspike instead
 * [Needle] Deprecate `cucumber-needle` ([#1763](https://github.com/cucumber/cucumber-jvm/issues/1763) M.P. Korstanje)
    * Consider using cucumber-deltaspike instead

### Fixed
 * [Core] Improve error message when an unknown plugin is used ([#2053](https://github.com/cucumber/cucumber-jvm/issues/2053) M.P. Korstanje)
 * [Java8] Allow test execution context to be garbage collected ([#2067](https://github.com/cucumber/cucumber-jvm/issues/2067) M.P. Korstanje)

## [6.2.2] (2020-07-09)

### Fixed
 *  [JUnit] Make duplicate pickle names unique ([#2045](https://github.com/cucumber/cucumber-jvm/issues/2045) M.P. Korstanje)

## [6.2.1] (2020-07-07)

### Fixed
 * [Core] Follow symlinks when loading feature files ([#2043](https://github.com/cucumber/cucumber-jvm/issues/2043) Andrey Mukamolov)

## [6.2.0] (2020-07-02)

### Changed
 * [Core] Upgrade to [Gherkin v14](https://github.com/cucumber/cucumber/blob/master/gherkin/CHANGELOG.md#1400---2020-06-27)

### Fixed
 * [Core] Render attachments in `html` formatter

## [6.1.2] (2020-06-25)

### Fixed
 * [Core] Update `cucumber-expressions` to v10.2.1
  * Retain position of optional groups ([cucumber/#1076](https://github.com/cucumber/cucumber/pull/1076), [cucumber/#511](https://github.com/cucumber/cucumber/pull/511), [cucumber/#952](https://github.com/cucumber/cucumber/pull/952) M.P. Korstanje)
 * [Core] Generate valid parameter names in snippets ([#2029](https://github.com/cucumber/cucumber-jvm/issues/2029) M.P. Korstanje)

## [6.1.1] (2020-06-12)

### Added
 * [JUnit] Warn about usage of io.cucumber.testng.CucumberOptions
 * [TestNG] Warn about usage of io.cucumber.junit.CucumberOptions

### Fixed
 * [Core] Always use UTF8 encoding ([#2021](https://github.com/cucumber/cucumber-jvm/issues/2021) M.P. Korstanje)

## [6.1.0] (2020-06-11)

### Added
 * [CDI Jakarta] Implement ObjectFactory using CDI Jakarta ([#2009](https://github.com/cucumber/cucumber-jvm/issues/2009) Romain Manni-Bucau)
 * [Core] Add location to tag expression exception ([#1979](https://github.com/cucumber/cucumber-jvm/issues/1979) Christopher Yocum)

### Fixed
 * [Core] Correct issue with usage report durations >= 1 second ([#1989](https://github.com/cucumber/cucumber-jvm/issues/1989) Dan Woodward)
 * [Core] Fix locale in DefaultSummaryPrinter ([#2010](https://github.com/cucumber/cucumber-jvm/issues/2010) Romain Manni-Bucau, M.P. Korstanje)

## [6.0.0] (2020-06-07) - [Release Notes](release-notes/v6.0.0.md)

### Added
* [Spring] Add `@ScenarioScope` annotation ([#1974](https://github.com/cucumber/cucumber-jvm/issues/1974) M.P. Korstanje)
  * Preferable to `@Scope(value = SCOPE_CUCUMBER_GLUE)`

### Fixed
 * [Plugin] Restored `Status.isOk(boolean isStrict)` to avoid breaking existing plugins
 * [Core] Execute features files without pickles ([#1973](https://github.com/cucumber/cucumber-jvm/issues/1973) M.P. Korstanje)
 * [Spring] Require an active scenario before creating beans ([#1974](https://github.com/cucumber/cucumber-jvm/issues/1974) M.P. Korstanje)
 * [Core] Fix NPE in `CucumberExecutionContext.emitMeta` when in a shaded jar (M.P. Korstanje)
 * [Core] Fix line filter for scenario outlines ([#1981](https://github.com/cucumber/cucumber-jvm/issues/1981) M.P. Korstanje)
 * [Core] cucumber.feature preserves tags when used with a feature argument  ([#1986](https://github.com/cucumber/cucumber-jvm/issues/1986) M.P. Korstanje)

## [6.0.0-RC2] (2020-05-03)

### Added
 * [Plugin] Add TestSourceParsed event ([#1895](https://github.com/cucumber/cucumber-jvm/issues/1895) M.P. Korstanje)

### Changed
 * [Core] Default to `--strict` mode ([#1960](https://github.com/cucumber/cucumber-jvm/issues/1960) M.P. Korstanje)
 * [Java] Switch `useRegexpMatchAsStrongTypeHint` default to false ([#1915](https://github.com/cucumber/cucumber-jvm/issues/1915) M.P. Korstanje)

### Removed
 * [Core] Remove multiple tag arguments in `@CucumberOptions` ([#1948](https://github.com/cucumber/cucumber-jvm/issues/1948) M.P. Korstanje)
 * [Core] Remove `cucumber.options` property ([#1958](https://github.com/cucumber/cucumber-jvm/issues/1958) M.P. Korstanje)
 * [Spring] Remove cucumber.xml and implied context configuration ([#1959](https://github.com/cucumber/cucumber-jvm/issues/1959) M.P. Korstanje)
 * [Guice] Remove deprecated scenario scope and module constant

### Fixed
 * [Core] Include all fields in `JsonFormatters` failure feature ([#1954](https://github.com/cucumber/cucumber-jvm/issues/1954) M.P. Korstanje)

### Security
 * [Core] Upgrade jQuery to [3.5.1](https://blog.jquery.com/2020/04/10/jquery-3-5-0-released/) ([#1971](https://github.com/cucumber/cucumber-jvm/issues/1971) M.P. Korstanje)

## [6.0.0-RC1] (2020-04-23)

### Added
 *  [Core] Support limited set of cURL commands for UrlOutputStream ([#1910](https://github.com/cucumber/cucumber-jvm/issues/#1910), [#1932](https://github.com/cucumber/cucumber-jvm/issues/1932) M.P. Korstanje, Aslak Hellesøy)

### Changed
 * [Core] Use Gherkin 6+ and Cucumber messages ([#1841](https://github.com/cucumber/cucumber-jvm/issues/1841), [#1941](https://github.com/cucumber/cucumber-jvm/issues/1941), [#1942](https://github.com/cucumber/cucumber-jvm/issues/1942) M.P. Korstanje, Aslak Hellesøy)
   - Implements the `message` formatter which will output cucumber messages as ndjson
   - Implements improved `html`formatter
      - Change your plugin options `html:target/cucumber-html` to `html:target/cucumber-html/index.html`
   - Switches the default parser to Gherkin 6+. This will enable rule support by default.
   - Adds exception to `TestRunFinished` event.
   - Adds error state json to `JsonFormatter` output.
   - Add exception handling around Cucumber execution. When execution fails, Cucumber will still emit the `TestRunFinished` event.

### Fixed
 * [Java] Invoke static methods without instantiating target object ([#1953](https://github.com/cucumber/cucumber-jvm/issues/1953) M.P. Korstanje)

## [5.7.0] (2020-05-01)

### Added
 * [Java] `Scenario.log(String)` & `Scenario.attach(byte[], String, String)` ([#1893](https://github.com/cucumber/cucumber-jvm/issues/1893) Tim te Beek)
 * [JUnit Platform] Map tags to exclusive resources ([#1944](https://github.com/cucumber/cucumber-jvm/issues/1944) M.P. Korstanje)

### Deprecated
 * [Java] `Scenario.write(String)` & `Scenario.embed(byte[], String, String)` ([#1893](https://github.com/cucumber/cucumber-jvm/issues/1893) Tim te Beek)
 * [Spring] Deprecated `cucumber.xml` and implicit context configuration ([#1940](https://github.com/cucumber/cucumber-jvm/issues/1940) M.P. Korstanje)
   - See [spring/README.md](https://github.com/cucumber/cucumber-jvm/tree/main/spring) for more information
 * [Core] Deprecate multiple tag arguments in @CucumberOptions ([#1955](https://github.com/cucumber/cucumber-jvm/issues/1955) M.P. Korstanje)
   - use a tag expresion instead `@CucumberOptions(tags="(@cucumber or @pickle) and not @salad")`

## [5.6.0] (2020-04-02)

### Added
 * [Spring] Add `@CucumberContextConfiguration` annotation ([#1911](https://github.com/cucumber/cucumber-jvm/issues/1911) Anton Deriabin)
    - Allows `cucumber-spring` to discover application context configurations
      without requiring step definitions or hooks to be available in the class.

### Changed
 * [JUnit Platform] Update `junit-platform` dependency to 1.6.1 ([#1923](https://github.com/cucumber/cucumber-jvm/issues/1923) M.P. Korstanje)
 * [Spring] Update `spring-*` dependency to 5.2.4.RELEASE ([#1923](https://github.com/cucumber/cucumber-jvm/issues/1923) M.P. Korstanje)

### Fixed
 * [Core] Upgrade datatable to v3.3.1 ([#1928](https://github.com/cucumber/cucumber-jvm/issues/1928), [cucumber/cucumber#540](https://github.com/cucumber/cucumber/pull/540) M.P. Korstanje)
    - Correctly throw an exception when converting a horizontal table to a list of Strings
 * [Core] Deduplicate suggest snippets ([#1930](https://github.com/cucumber/cucumber-jvm/issues/1930) M.P. Korstanje)

## [5.5.0] (2020-03-12)

### Added
 * [Java] Add `@ParameterType(useRegexpMatchAsStrongTypeHint=true/false)` ([#1905](https://github.com/cucumber/cucumber-jvm/pull/1914) M.P. Korstanje)

### Fixed
 * [TestNG] Fix concurrent modification of events ([#1919](https://github.com/cucumber/cucumber-jvm/pull/1919) M.P. Korstanje)
   * Resolves an NPE when running TestNG with `parallel="methods"`

## [5.4.2] (2020-03-05)

### Fixed
 * [Gherkin] Fix NPE on empty table ([#1912](https://github.com/cucumber/cucumber-jvm/issues/1912), [#1913](https://github.com/cucumber/cucumber-jvm/pull/1913) M.P. Korstanje)
 * [Java8] update to net.jodah:typetools:0.6.2 ([#1908](https://github.com/cucumber/cucumber-jvm/pull/1908) John Patrick)
    * Adds an automatic modulename to `type-tools`.
 * [Spring] Do not reuse generic application context between scenarios ([#1905](https://github.com/cucumber/cucumber-jvm/pull/1905) M.P. Korstanje)

## [5.4.1] (2020-02-27)

### Fixed
 * [Java8] Add error when types could not be resolved on Java 12+ ([#1902](https://github.com/cucumber/cucumber-jvm/pull/1902) M.P. Korstanje)
 * [All] Remove Jackson from `cucumber-jvm` parent pom ([#1900](https://github.com/cucumber/cucumber-jvm/pull/1900) M.P. Korstanje)

## [5.4.0] (2020-02-20)

### Added
 * [JUnit Platform] Support skipping scenarios with `cucumber.filter.tags` ([#1899](https://github.com/cucumber/cucumber-jvm/pull/1899) M.P. Korstanje)

### Fixed
 * [JUnit Platform] Sort discovered features (M.P. Korstanje)
 * [All] Fix typo in snippet generator message ([#1894](https://github.com/cucumber/cucumber-jvm/pull/1894) Nat Ritmeyer)

## [5.3.0] (2020-02-13)

### Added
 * [Core] CLI should search classpath root by default ([#1889](https://github.com/cucumber/cucumber-jvm/pull/1889) M.P. Korstanje)
 * [Core] Improve error message when incompatible plugins are used
    * `io.qameta.allure.cucumber4jvm.AllureCucumber4Jvm` is not compatible with
       Cucumber resulting in rather hard to explain `NoClassDefFoundError`s.

### Fixed
 * [Core] TestCaseState should be PASSED by default ([#1888](https://github.com/cucumber/cucumber-jvm/pull/1888) M.P. Korstanje)
    * As a result  `Scenario.getState` will return `PASSED` rather then
      `UNDEFINED` prior to the execution of the first step of a scenario.
 * [Core] Rerun formatter returns `/` rather then `.` ([#1892](https://github.com/cucumber/cucumber-jvm/issues/1892) M.P. Korstanje)

## [5.2.0] (2020-02-06)

### Added
 * [Core] Allow Object and String data table types to be redefined ([#1884](https://github.com/cucumber/cucumber-jvm/pull/1884),[#cucumber/885](https://github.com/cucumber/cucumber/pull/885) M.P. Korstanje)

### Fixed
 * [Core] Fix NPE while when failing to invoke a step definition (M.P. Korstanje)
 * [TestNG] Fix NPE in empty scenario ([#1885](https://github.com/cucumber/cucumber-jvm/pull/1885),[#1887](https://github.com/cucumber/cucumber-jvm/pull/1887) M.P. Korstanje)

## [5.1.3] (2020-01-31)

### Fixed
 * [Core] Fix UnknownFormatConversionException in TeamCityPlugin  ([#1881](https://github.com/cucumber/cucumber-jvm/pull/1881) M.P. Korstanje)
 * [Core] Fix NPE when parsing empty feature file ([#1882](https://github.com/cucumber/cucumber-jvm/pull/1882) M.P. Korstanje)

## [5.1.2] (2020-01-27)

### Fixed
 * [JUnit Platform] Build JUnit Platform Engine at Source level 8. (M.P. Korstanje)
   - Entire project was build at source level 9 rather then only `module-info.java`
 * [JUnit Platform] Require `io.cucumber.core.gherkin` as a module dependency. (M.P. Korstanje)

## [5.1.1] (2020-01-26)

### Fixed
 * [Core] Print root cause of exceptions thrown in datatable, parameter and docstring definitions ([#1873](https://github.com/cucumber/cucumber-jvm/pull/1873) M.P. Korstanje)
 * [Core] Escape spaces in resource name ([#1874](https://github.com/cucumber/cucumber-jvm/pull/1874) M.P. Korstanje)

## [5.1.0] (2020-01-25)

### Added
 * [Core] Document supported properties ([#1859](https://github.com/cucumber/cucumber-jvm/pull/1859) M.P. Korstanje)
   - Adds `lexical` value (the default) for `cucumber.execution.order`
 * [TestNG] Run scenarios in customized groups ([#1863](https://github.com/cucumber/cucumber-jvm/pull/1863) Konrad Maciaszczyk, M.P. Korstanje)

### Changed
 * [JUnit Platform] Upgrade JUnit Platform from v1.5.2 to v1.6.0
 * [JUnit Platform] Add module-info for `cucumber-junit-platform-engine` ([#1867](https://github.com/cucumber/cucumber-jvm/pull/1867) M.P. Korstanje, John Patrick)

### Fixed
 * [Java/Java8] Fix NPE in AbstractDatatableElementTransformerDefinition ([#1865](https://github.com/cucumber/cucumber-jvm/pull/1865) Florin Slevoaca, M.P. Korstanje)
 * [Core] Fix collision when using `Datatable.asMaps` ([cucumber/cucumber#877](https://github.com/cucumber/cucumber/pull/877) M.P. Korstanje)
 * [Core] Replace windows path separator in sub package name ([#1869](https://github.com/cucumber/cucumber-jvm/pull/1869) M.P. Korstanje)

## [5.0.0] (2020-01-16) - [Release Notes](release-notes/v5.0.0.md)

### Added
 * [Java] Support empty strings and null values in data tables ([#1857](https://github.com/cucumber/cucumber-jvm/issues/1857) M.P. Korstanje)
   - When registering a table converter `convertToEmptyString` can be used to
   replace a specific value in a datatable (e.g. `[blank]`) with the empty
   string.

### Changed
 * [JUnit] Use JUnit 4.13 in `cucumber-junit` ([#1851](https://github.com/cucumber/cucumber-jvm/issues/1851) John Patrick)
 * [TestNG] Use TestNG 7.1.0 (M.P. Korstanje)

### Fixed
 * [Core] Fixed Illegal character error on Windows ([#1849](https://github.com/cucumber/cucumber-jvm/issues/1849) M.P. Korstanje)
 * [JUnit Platform] Annotate `@Cucumber` with `@Testable` to facilitate discovery by IDEs (M.P. Korstanje)

## [5.0.0-RC4] (2019-12-21)

### Changed
 * [Spring] Share application context ([#1848](https://github.com/cucumber/cucumber-jvm/issues/1848), [#1582](https://github.com/cucumber/cucumber-jvm/issues/1582) Dominic Adatia, Marc Hauptmann, M.P. Korstanje)
   * Share application context between threads [#1846](https://github.com/cucumber/cucumber-jvm/issues/1846)
   * Share application context between Cucumber and JUnit tests [#1583](https://github.com/cucumber/cucumber-jvm/issues/1583)

### Fixed
 * [Core] Handle undefined steps in TeamCityPlugin (M.P. Korstanje)

## [5.0.0-RC3] (2019-12-19)

### Added
 * [Core] Implement TeamCity output format plugin ([#1842](https://github.com/cucumber/cucumber-jvm/issues/1842) M.P. Korstanje)
 * [Core] Support Gherkin Rule keyword ([##1804](https://github.com/cucumber/cucumber-jvm/issues/#1804), [#1840](https://github.com/cucumber/cucumber-jvm/issues/1840) M.P. Korstanje, Aslak Hellesøy)
   - Opt-in by adding `cucumber-gherkin-messages` dependency
   - Not supported by JSON and HTML formatter.
 * [JUnit Platform] Support `line` query parameter in `UriSelector` ([#1845](https://github.com/cucumber/cucumber-jvm/issues/1845) M.P. Korstanje)
 * [Core] Include default gherkin version in version.properties ([#1847](https://github.com/cucumber/cucumber-jvm/issues/1847) David Goss)

### Changed
 * [Core] Throw exception when multiple object factories are found ([#1832](https://github.com/cucumber/cucumber-jvm/issues/1832) M.P. Korstanje)
 * [Core] Print warning when using --non-strict ([#1835](https://github.com/cucumber/cucumber-jvm/issues/1835) M.P. Korstanje)
 * [Core] Throw exception when multiple object factories are found ([#1832](https://github.com/cucumber/cucumber-jvm/issues/1832) M.P. Korstanje)
 * [JUnit Platform] Do not include @ in TestTags ([#1825](https://github.com/cucumber/cucumber-jvm/issues/1825) M.P. Korstanje)

### Fixed
 * [JUnit Platform] Map `SKIPPED` to `TestAbortedException` (M.P. Korstanje)
 * [JUnit Platform] Send events to configured Plugins (M.P. Korstanje)
 * [JUnit Platform] Fix concurrent modification of event queue (M.P. Korstanje)
 * [JUnit Platform] Mark `Constants` as part of the public API (M.P. Korstanje)
 * [Core] DataTable does not support Kotlin Collection types ([#1838](https://github.com/cucumber/cucumber-jvm/issues/1838) Marit Van Dijk, M.P. Korstanje)
     - DataTable types for `X` and `? extends X` are now considered identical.
 * [Core] Ignore class load error while class scanning ([#1843](https://github.com/cucumber/cucumber-jvm/issues/1843), [#1844](https://github.com/cucumber/cucumber-jvm/issues/1844) M.P. Korstanje)

### Deprecated
 * [Core] Deprecate `cucumber.options` ([#1836](https://github.com/cucumber/cucumber-jvm/issues/1836) M.P. Korstanje)
   * Use individual properties instead
       - cucumber.ansi-colors.disabled
       - cucumber.execution.dry-run
       - cucumber.execution.limit
       - cucumber.execution.order
       - cucumber.execution.strict
       - cucumber.execution.wip
       - cucumber.features
       - cucumber.filter.name
       - cucumber.filter.tags
       - cucumber.glue
       - cucumber.object-factory
       - cucumber.plugin
       - cucumber.snippet-type

## [5.0.0-RC2] (2019-11-22)

### Added
 * [Java8] Add DefaultParameter transformer and friends ([#1812](https://github.com/cucumber/cucumber-jvm/issues/1812) M.P. Korstanje)
   - Add `DefaultParameterTransformer` alternative for `TypeRegistry.setDefaultParameterTransformer`
   - Add `DefaultDataTableEntryTransformer` alternative for `TypeRegistry.setDefaultDataTableEntryTransformer`
   - Add `DefaultDataTableCellTransformer` alternative for `TypeRegistry.setDefaultDataTableCellTransformer`
 * [Core] Limited support for classpath scanning in SpringBoot jars ([#1821](https://github.com/cucumber/cucumber-jvm/pull/1821) M.P. Korstanje)
   - Enables scanning of glue and features in `BOOT-INF/classes`.
 * [JUnit Platform] Implement Cucumber as a Junit Platform Engine ([#1530](https://github.com/cucumber/cucumber-jvm/pull/1530), [#1824](https://github.com/cucumber/cucumber-jvm/pull/1824) M.P. Korstanje)

### Changed
 * [Core] Indent write events in PrettyFormatter ([#1809](https://github.com/cucumber/cucumber-jvm/pull/1809) Alexandre Monterroso)
 * [Core] Include file name in duplicate feature detection ([#1819](https://github.com/cucumber/cucumber-jvm/pull/1819) M.P. Korstanje)
 * [Core] Replace ResourceIterable with standard Java solutions ([#1820](https://github.com/cucumber/cucumber-jvm/pull/1820) M.P. Korstanje)
   - Uses `FileSystem` to open URI's allowing features to be read from any file
     system supported by the JVM.

### Deprecated
 * [Core] Deprecate `TypeRegistryConfigurer` ([#1799](https://github.com/cucumber/cucumber-jvm/pull/1799) Anton Deriabin)
     - Use `@ParameterType` and friends instead when using annotation glue.
     - Use `ParameterType` and friends instead when using lambda glue.

## [5.0.0-RC1] (2019-10-11)

### Added
 * [Core] Upgrade the timeline formatter's jQuery dependency from 3.3.1 to 3.4.1. jQuery 3.3.1 has an [XSS vulnerability](https://www.cvedetails.com/cve/CVE-2019-11358/)
   that wouldn't normally affect the timeline formatter. However, it did prevent some organisations from downloading the cucumber-core jar because nexus would block it.
   ([#1759](https://github.com/cucumber/cucumber-jvm/issues/1759), [#1769](https://github.com/cucumber/cucumber-jvm/pull/1769) Vincent Pretre, Aslak Hellesøy)
 * [Core] Add `object-factory` option to CLI and `@CucumberOptions`. ([#1710](https://github.com/cucumber/cucumber-jvm/pull/1710) Ralph Kar)
 * [Java] Allow parameter types access to the test context ([#851](https://github.com/cucumber/cucumber-jvm/issues/851), [#1458](https://github.com/cucumber/cucumber-jvm/issues/1458) M.P. Korstanje)
   - Add `@ParameterType` alternative for `TypeRegistry.defineParameterType`
   - Add `@DataTableType` alternative for `TypeRegistry.defineDataTableType`
   - Add `@DefaultParameterTransformer` alternative for `TypeRegistry.setDefaultParameterTransformer`
   - Add `@DefaultDataTableEntryTransformer` alternative for `TypeRegistry.setDefaultDataTableEntryTransformer`
     - Converts title case headers to property names ([#1751](https://github.com/cucumber/cucumber-jvm/pull/1751) Anton Deriabin, M.P. Korstanje)
   - Add `@DefaultDataTableCellTransformer` alternative for `TypeRegistry.setDefaultDataTableCellTransformer`
   - Add `@DocStringType` alternative for `TypeRegistry.defineDocStringType`
 * [Java8] Allow parameter types access to the test context ([#1768](https://github.com/cucumber/cucumber-jvm/issues/851) Anton Derabin, Tim te Beek)
   - Add `ParameterType` alternative for `TypeRegistry.defineParameterType`
   - Add `DataTableType` alternative for `TypeRegistry.defineDataTableType`
   - Add `DocStringType` alternative for `TypeRegistry.defineDocStringType`
 * [Java] Support repeatable step definition annotations ([#1341](https://github.com/cucumber/cucumber-jvm/issues/1341), [#1467](https://github.com/cucumber/cucumber-jvm/pull/1467) M.P. Korstanje)
 * [Core] Add name to `EmbedEvent` ([#1698](https://github.com/cucumber/cucumber-jvm/pull/1698) Konrad M.)
 * [TestNG] Print suggested snippets per scenario ([#1743](https://github.com/cucumber/cucumber-jvm/pull/1743) M.P. Korstanje)
 * [JUnit] Print suggested snippets per scenario ([#1740](https://github.com/cucumber/cucumber-jvm/pull/1740) M.P. Korstanje)
 * [DeltaSpike] Add ObjectFactory for Apache DeltaSpike ([#1616](https://github.com/cucumber/cucumber-jvm/pull/1616) Toepi)
   - Supports generic CDI containers including Weld, OpenEJB and OpenWebBeans
 * [Core] Add property based runtime options ([#1675](https://github.com/cucumber/cucumber-jvm/pull/1675), [#1741](https://github.com/cucumber/cucumber-jvm/pull/1741) M.P. Korstanje)
    - cucumber.ansi-colors.disabled
    - cucumber.execution.dry-run
    - cucumber.execution.limit
    - cucumber.execution.order
    - cucumber.execution.strict
    - cucumber.execution.wip
    - cucumber.features
    - cucumber.filter.name
    - cucumber.filter.tags
    - cucumber.glue
    - cucumber.object-factory
    - cucumber.plugin
    - cucumber.snippet-type

### Changed
 * [All] New package structure ([#1445](https://github.com/cucumber/cucumber-jvm/pull/1445), [#1448](https://github.com/cucumber/cucumber-jvm/issues/1448), [#1449](https://github.com/cucumber/cucumber-jvm/pull/1449), [#1760](https://github.com/cucumber/cucumber-jvm/pull/1760) M.P. Korstanje)
   - Adds `Automatic-Module-Name` to each module
   - Roots packages in `io.cucumber.<module>`
   - Use `find . -name '*.java' -exec sed -i 's/import cucumber.api/import io.cucumber/g' {} \; -exec sed -i 's/cucumber.CucumberOptions/cucumber.junit.CucumberOptions/g' {} \;` to adopt 90% of the new package structure
   - Use @API Guardian annotations to mark the public API ([#1536](https://github.com/cucumber/cucumber-jvm/issues/1536) M.P. Korstanje)
   - Limits the transitive use `cucumber-core` for regular users
 * [All] Compile using source and target level 8 ([#1611](https://github.com/cucumber/cucumber-jvm/issues/1611) M.P. Korstanje)
 * [Java8] Remove `cucumber-java8` dependency on `cucumber-java`
   - To use both lambda and annotation based step definitions add a dependency on `cucumber-java` and `cucumber-java8`
 * [Core] Load `Backend` implementations via SPI ([#1450](https://github.com/cucumber/cucumber-jvm/issues/1450), [#1463](https://github.com/cucumber/cucumber-jvm/issues/1463) John Patrick, M.P. Korstanje)
 * [Core] Load `ObjectFactory` via SPI
 * [Core] Share object factory  between all backend implementations
    - [CDI2] No longer depends on `cucumber-java`
    - [Guice] No longer depends on `cucumber-java`
    - [Needle] No longer depends on `cucumber-java`
    - [Pico] No longer depends on `cucumber-java`
    - [Spring] No longer depends on `cucumber-java`
    - [Weld] No longer depends on `cucumber-java`
 * [Core] Use feature file language to parse numbers in the type registry
   - Unless explicitly set using the `TypeRegistryConfigurer`
 * [Core] Use Java Time API in Events ([#1620](https://github.com/cucumber/cucumber-jvm/pull/1620) Yatharth Zutshi)
 * [Core] Upgrade `cucumber-expressions` to 8.0.0
    - Simplify heuristics to distinguish between Cucumber Expressions and Regular Expressions ([#cucumber/515](https://github.com/cucumber/cucumber/issues/515), [#cucumber/581](https://github.com/cucumber/cucumber/pull/581), [#1581](https://github.com/cucumber/cucumber-jvm/issues/1581) M.P.Korstanje)
    - Improve decimal number parsing ([#cucumber/600](https://github.com/cucumber/cucumber/issues/600), [#cucumber/605](https://github.com/cucumber/cucumber/pull/605), [#cucumber/669](https://github.com/cucumber/cucumber/issues/669), [#cucumber/672](https://github.com/cucumber/cucumber/pull/672), [#cucumber/675](https://github.com/cucumber/cucumber/pull/675), [#cucumber/677](https://github.com/cucumber/cucumber/pull/677) Aslak Hellesøy, Vincent Psarga, Luke Hill, M.P. Korstanje )
    - Recognize look around as a non-capturing regex group ([#cucumber/481](https://github.com/cucumber/cucumber/issues/576), [#cucumber/593](https://github.com/cucumber/cucumber/pull/593) Luke Hill)
    - Prefer type from method over type from ParameterType   ([#cucumber/658](https://github.com/cucumber/cucumber/pull/658) [#cucumber/659](https://github.com/cucumber/cucumber/pull/659) M.P. Korstanje)
 * [Core] Upgrade `datatable` to 3.0.0
    - Empty cells are `null` values in `DataTable` ([1617](https://github.com/cucumber/cucumber-jvm/issues/1617) M.P. Korstanje)
    - Improve handling of tables without header ([#cucumber/540](https://github.com/cucumber/cucumber/pull/540) M.P. Korstanje)
    - Remove DataTableType convenience methods ([1643](https://github.com/cucumber/cucumber-jvm/issues/1643) M.P. Korstanje)
    - Changes to value type from `Class<?>` to `Type` and return type to `Object` in `TableEntryByTypeTransformer` and `TableCellByTypeTransformer`
 * [TestNG] Upgrades `testng` to 7.0.0 ([#1743](https://github.com/cucumber/cucumber-jvm/pull/1743) M.P. Korstanje)
 * [Core] Add dedicated DocStringTypeRegistry ([#1705](https://github.com/cucumber/cucumber-jvm/pull/1705), [#1745](https://github.com/cucumber/cucumber-jvm/pull/1745) Anton Deriabin, M.P. Korstanje)
    - DocStrings will no longer be converted by table cell converters
    - Adds dedicated `io.cucumber.docstring.DocString` object to use in step definitions
    - Adds `TypeRegistry.defineDocStringType`
    - Adds `@DocStringType` alternative for `TypeRegistry.defineDocStringType`

### Removed
 - [Core] Remove deprecated tag syntax.
 - [Core] Remove `StepDefinitionReporter` ([#1635](https://github.com/cucumber/cucumber-jvm/issues/1635) M.P. Korstanje, Tim te Beek)
   - Listen `StepDefined` events instead
 * [Core] Remove `timeout` ([#1506](https://github.com/cucumber/cucumber-jvm/issues/1506), [#1694](https://github.com/cucumber/cucumber-jvm/issues/1694) M.P. Korstanje)
   - Prefer using library based solutions
    * [JUnit 5 `Assertions.assertTimeout*`](https://junit.org/junit5/docs/5.0.1/api/org/junit/jupiter/api/Assertions.html#assertTimeout-java.time.Duration-org.junit.jupiter.api.function.Executable-)
    * [Awaitility](https://github.com/awaitility/awaitility)
    * [Guava `TimeLimiter`](https://github.com/google/guava/blob/master/guava/src/com/google/common/util/concurrent/TimeLimiter.java)

### Fixed
 - [Java8] Set default before hook order to the same after hook (1000)
 - [Doc] Fixed various Javadoc issues ([#1586](https://github.com/cucumber/cucumber-jvm/pull/1586) Michiel Leegwater)
 - [Doc] Fixed various Javadoc issues (Marit Van Dijk)
 - [JUnit] Always fire TestStarted/Finished for pickle ([#1765](https://github.com/cucumber/cucumber-jvm/pull/1765), [#1785](https://github.com/cucumber/cucumber-jvm/issues/1785) M.P. Korstanje)

## [4.8.1] (2020-01-09)

### Fixed
* [JUnit] Fix JUnit v4.13 runtime issues ([#1852](https://github.com/cucumber/cucumber-jvm/issues/1794) John Patrick)

## [4.8.0] (2019-10-19)

### Fixed
* [Core] Update html report jQuery from 1.8.2 to 3.4.1 (#1794)
   ([#1794](https://github.com/cucumber/cucumber-jvm/issues/1794) A. Dale Clarke)

### Deprecated
* [Java] Deprecate `timout` in favour of library based solutions ([#1506](https://github.com/cucumber/cucumber-jvm/issues/1506), [#1694](https://github.com/cucumber/cucumber-jvm/issues/1694) M.P. Korstanje)
   - Prefer using library based solutions
    * [JUnit 5 `Assertions.assertTimeout*`](https://junit.org/junit5/docs/5.0.1/api/org/junit/jupiter/api/Assertions.html#assertTimeout-java.time.Duration-org.junit.jupiter.api.function.Executable-)
    * [Awaitility](https://github.com/awaitility/awaitility)
    * [Guava `TimeLimiter`](https://github.com/google/guava/blob/master/guava/src/com/google/common/util/concurrent/TimeLimiter.java)


## [4.7.4] (2019-10-05)

### Fixed
*  [Core] Do not clobber line filters from rerun file ([#1789](https://github.com/cucumber/cucumber-jvm/pull/1789) M.P. Korstanje, Malte Engels)

## [4.7.3] (2019-10-04)

### Fixed
* [Core] Upgrade the timeline formatter's jQuery dependency from 3.3.1 to 3.4.1. jQuery 3.3.1 has an [XSS vulnerability](https://www.cvedetails.com/cve/CVE-2019-11358/)
   that wouldn't normally affect the timeline formatter. However, it did prevent some organisations from downloading the cucumber-core jar because nexus would block it.
   ([#1759](https://github.com/cucumber/cucumber-jvm/issues/1759), [#1769](https://github.com/cucumber/cucumber-jvm/pull/1769), [#1786](https://github.com/cucumber/cucumber-jvm/issues/1786) Vincent Pretre, Aslak Hellesøy, M.P. Korstanje)

## [4.7.2] (2019-08-28)

### Fixed
 * [JUnit] JUnit will always print undefined steps (M.P. Korstanje)
 * [TestNG] TestNG will always print undefined steps (M.P. Korstanje)

## [4.7.1] (2019-07-28)

### Fixed
  *  [All] Add missing JPMS config ([#1709](https://github.com/cucumber/cucumber-jvm/pull/1709)  John Patrick)
    - Add automatic module name for `core`
    - Add automatic module name for `cd2`
    - Add automatic module name for `guice`

## [4.7.0] (2019-07-20)

### Added
 * [Core] Add property to select io.cucumber.core.backend.ObjectFactory implementation  ([#1700](https://github.com/cucumber/cucumber-jvm/pull/1700) Ralph Kar)
    - Use `cucumber.object-factory=com.example.CustomObjectFactory` in either `cucucmber.properties`,
      environment variables, or system properties

## [4.6.0] (2019-07-16)

### Added
 * [Core] Allow to add names for embeddings ([#1692](https://github.com/cucumber/cucumber-jvm/pull/1693)  Dzieciak)

## [4.5.4] (2019-07-10)

### Fixed
 * [Core] Restore Scenario#getSourceTagNames() ([#1689](https://github.com/cucumber/cucumber-jvm/pull/1689)  Tommy Wo)

## [4.5.3] (2019-07-07)

### Fixed
 * [Core] Reference correct main class in deprecation warning (M.P. Korstanje)

## [4.5.2] (2019-07-02)

### Fixed
 * [Java] Fix ClassCastException on new Transpose annotation ([#1683](https://github.com/cucumber/cucumber-jvm/pull/1683)  Geoffroy Van Elsuve)

## [4.5.1] (2019-07-01)

### Fixed
 * [Java] Fix link to new steps in generated Java doc ([#1681](https://github.com/cucumber/cucumber-jvm/pull/1681) M.P. Korstanje)

## [4.5.0] (2019-06-30)

### Changed
 * [JUnit] JUnit will no longer run in verbose mode by default ([#1670](https://github.com/cucumber/cucumber-jvm/pull/1670) M.P. Korstanje)
    - Add `summary` and/or `progress` plugins to restore output
 * [TestNG] TestNG will no longer run in verbose mode by default ([#1670](https://github.com/cucumber/cucumber-jvm/pull/1670) M.P. Korstanje)
    - Add `summary` and/or `progress` plugins to restore output
 * [Java] Use ServiceLoader for Guice, Needle, OpenEJB, Pico, Spring and Weld `ObjectFactory` implementations.
    - Removes spurious deprecation warning.
    - Moves `ObjectFactory` implements to `io.cucumber.<module-name>` package.

### Deprecated
 * [Core] Deprecate `cucumber.api.CucumberOptions` ([#1670](https://github.com/cucumber/cucumber-jvm/pull/1670) M.P. Korstanje)
    - Use `io.cucumber.junit.CucumberOptions` or `io.cucumber.testng.CucumberOptions` instead
 * [Core] Deprecate `cucumber.api.cli.Main` ([#1670](https://github.com/cucumber/cucumber-jvm/pull/1670) M.P. Korstanje)
    - Use `io.cucumber.core.cli.Main` instead
 * [Core] Deprecate `cucumber.api.Scenario`
    - Use `io.cucumber.core.api.Scenario` instead
 * [Java] Deprecate `cucumber.api.java.*`
    - Use `io.cucumber.java.*` instead
 * [Java] Deprecate `cucumber.api.java8.*`
    - Use `io.cucumber.java8.*` instead
 * [JUnit] Deprecate `cucumber.api.junit.Cucumber`
    - Use `io.cucumber.junit.Cucumber` instead.
 * [TestNG] Deprecate `cucumber.api.testng.TestNGCucumberRunner`
    - Use `io.cucumber.testng.TestNGCucumberRunner` instead.
 * [TestNG] Deprecate `cucumber.api.testng.AbstractTestNGCucumberTests`
    - Use `io.cucumber.testng.AbstractTestNGCucumberTests` instead.
 * [Needle] Deprecate `cucumber.api.needle.*`
    - Use `io.cucumber.needle.*` instead.
 * [Spring] Deprecate `cucumber.api.spring.SpringTransactionHooks`
    - It is recommended to implement your own transaction hooks.
    - Will allow the dependency on `spring-txn` to be removed.

### Note
Use the snapshot version of the cucumber-eclipse plugin for cucumber 4.5.0 and
above that supports the new package structure. To use the latest snapshot
version, refer to [Follow the latest snapshot](https://github.com/cucumber/cucumber-eclipse#follow-the-latest-snapshot)


## [4.4.0] (2019-06-15)

### Added
 * [Core] Add StepDefinedEvent ([#1634](https://github.com/cucumber/cucumber-jvm/pull/1634) Tim te Beek, M.P. Korstanje)
 * [Core] Add CDI2 integration ([#1626](https://github.com/cucumber/cucumber-jvm/pull/1626) Romain Manni-Bucau)
 * [Java] Use ServiceLoader for ObjectFactory ([#1615](https://github.com/cucumber/cucumber-jvm/pull/1615) Toepi, M.P. Korstanje)
   - Object factories that implement `io.cucumber.core.backend.ObjectFactory` will be loaded via the ServiceLoader
 * [Core] Add UnusedStepsSummaryPrinter ([#1648](https://github.com/cucumber/cucumber-jvm/pull/1648) Tim te Beek)
   - Adds `--plugin unused` CLI option
 * [Core] Add reverse and random scenario execution order ([#1645](https://github.com/cucumber/cucumber-jvm/pull/1645), [#1658](https://github.com/cucumber/cucumber-jvm/pull/1658) Grasshopper, M.P. Korstanje)
   - Adds `--order reverse` CLI option
   - Adds `--order random` and `--order random:<seed>` CLI options
   - Adds `--limit <number of pickles>` CLI option

### Changed
 * [Core] Refactored usage formatter ([#1608](https://github.com/cucumber/cucumber-jvm/pull/1608) Marit van Dijk, M.P. Korstanje)
 * [Core] Merge cucumber-html into cucumber-core ([#1650](https://github.com/cucumber/cucumber-jvm/pull/1650) Grasshopper)
 * [Core] Upgrade `cucumber-expressions` version to 7.0.2
   - Support Boolean in BuiltInParameterTransformer ([cucumber/#604](https://github.com/cucumber/cucumber/pull/604) Tommy Wo)
 * [Core] Upgrade `dattable` version to 1.1.14
   - Empty cell are converted to `null`'s for `Double` class ([cucumber/#1617](https://github.com/cucumber/cucumber/pull/1617) Georgii Kalnytskyi)

### Deprecated
 * [Core] Deprecated `StepDefinitionReporter` ([#1634](https://github.com/cucumber/cucumber-jvm/pull/1634) Tim te Beek, M.P. Korstanje)
 * [Java] Deprecated classpath scanning for ObjectFactory ([#1615](https://github.com/cucumber/cucumber-jvm/pull/1615) Toepi, M.P. Korstanje)
    - Deprecated `cucumber.api.java.ObjectFactory` in favour of `io.cucumber.core.backend.ObjectFactory`.

### Fixed
 * [Core] Clear RuntimeOptions.featurePaths if rerun was used ([#1631](https://github.com/cucumber/cucumber-jvm/pull/1631) Tommy Wo)
 * [Core] Escape spaces in ZipResource path ([#1636](https://github.com/cucumber/cucumber-jvm/pull/1636) Bearded QA)
 * [Core] Handle parallel execution exceptions ([#1629](https://github.com/cucumber/cucumber-jvm/pull/1623) Christoph Kutzinski, M.P. Korstanje)
 * [Core] Use meaningful thread names ([#1623](https://github.com/cucumber/cucumber-jvm/pull/1623) Christoph Kutzinski)
 * [Core] Parse UTF-8-BOM feature file ([#1654](https://github.com/cucumber/cucumber-jvm/pull/1654) Grasshopper)
 * [Core] Allow runner to register bus as concurrent or serial event source ([#1656](https://github.com/cucumber/cucumber-jvm/pull/1656) Tim te Beek, M.P. Korstanje)
   - When using JUnit or the CLI the pretty formatter will print steps as the test progresses
 * [Core] Efficiently write JSON to output ([#1663](https://github.com/cucumber/cucumber-jvm/pull/1663) M.P. Korstanje)

## [4.3.1] (2019-05-05)

### Fixed
 * [Core] Fix filtering scenarios loaded from jar ([#1618](https://github.com/cucumber/cucumber-jvm/pull/1618) Denys Zhuravel)

## [4.3.0] (2019-04-11)

### Added
 * [Core] Improve CucumberOptions documentation ([#1573](https://github.com/cucumber/cucumber-jvm/pull/1573) M.P. Korstanje, Marit van Dijk)
 * [Core] Add logger ([#1577](https://github.com/cucumber/cucumber-jvm/pull/1577) M.P. Korstanje)
     - Errors and warnings are now logged via `java.util.Logging` system
     - Glue and feature path config is logged via `java.util.Logging` system
 * [Core] Add real world timestamp to events ([#1591](https://github.com/cucumber/cucumber-jvm/pull/1591) [#1594](https://github.com/cucumber/cucumber-jvm/pull/1594) Yatharth Zutshi, M.P. Korstanje)
     - Adds `start_timestamp` to json formatter output. Timestamp is in ISO8601 format.
     - Fixes the `timeline` plugin visualizing tests as starting in 1970.

### Changed
 * [Core] Simplify duplicate feature detection ([#1602](https://github.com/cucumber/cucumber-jvm/pull/1602) M.P. Korstanje)
 * [Spring] Remove split package ([#1603](https://github.com/cucumber/cucumber-jvm/pull/1603) M.P. Korstanje)
 * [Core] Upgrade cucumber-expressions to v6.2.2
    * Limit explosion of generated expressions to 256 ([#cucumber/576](https://github.com/cucumber/cucumber/pull/576) M.P. Korstanje)
    * Allow parameter-types in escaped optional groups ([#cucumber/572](https://github.com/cucumber/cucumber/pull/572), [#cucumber/561](https://github.com/cucumber/cucumber/pull/561) Luke Hill, Jayson Smith, M.P. Korstanje)
    * Prefer expression with the longest non-empty match ([#cucumber/580](https://github.com/cucumber/cucumber/pull/580) M.P. Korstanje)
    * Improve heuristics for creating Cucumber/Regular Expressions from strings ([#cucumber/518](https://github.com/cucumber/cucumber/pull/518) Aslak Hellesøy)
 * [Kotlin-Java8] Upgrade Kotlin to v1.3.0 and more idiomatic Kotlin ([#1590](https://github.com/cucumber/cucumber-jvm/pull/1590) Marit van Dijk)

### Fixed
 * [Core] Add more details to ParserException ([#1600](https://github.com/cucumber/cucumber-jvm/pull/1600) Yatharth Zutshi)
 * [JUnit] Invoke `@BeforeClass` before `TestRunStarted` event ([#1578](https://github.com/cucumber/cucumber-jvm/pull/1578) M.P. Korstanje)

## [4.2.6] (2019-03-06)

### Fixed
 * [Core] Fix concurrent access issues in JUnit and TestNG formatters ([#1576](https://github.com/cucumber/cucumber-jvm/pull/1576), [#1575](https://github.com/cucumber/cucumber-jvm/issues/1575) M.P. Korstanje, grasshopper7)

## [4.2.5] (2019-03-04)

### Fixed
 * [Core] Fix illegal argument exception when using root package as glue ([#1572](https://github.com/cucumber/cucumber-jvm/pull/1572) M.P. Korstanje)
    * Correctly parses glue path `""` as the root package
    * Correctly parses glue path `"classpath:"` as the root package
    * Correctly parses feature identifier `"classpath:"` as the root package

## [4.2.4] (2019-02-28)

### Fixed
 * [Core] Disambiguate between Windows drive letter and uri scheme ([#1568](https://github.com/cucumber/cucumber-jvm/issues/1568), [#1564](https://github.com/cucumber/cucumber-jvm/issues/1564) jsa34)

## [4.2.3] (2019-02-08)

### Fixed
 * [Build] Fix windows build ([#1552](https://github.com/cucumber/cucumber-jvm/pull/1552), [#1551](https://github.com/cucumber/cucumber-jvm/issues/1551) Alexey Mozhenin)
 * [Core] Formalize glue and feature paths ([#1544](https://github.com/cucumber/cucumber-jvm/pull/1544) M.P. Korstanje)
     * Fixes Line filtering  on Windows ([#1547](https://github.com/cucumber/cucumber-jvm/issues/1547) grasshopper7)
     * Invalid glue and feature paths are no longer silently ignored
     * Explicit references to non-existing feature files are no longer silently ignored

## [4.2.2](https://github.com/cucumber/cucumber-jvm/compare/v4.2.1...v4.2.2)

### Fixed
 * [Core] Fix class loading on Windows ([#1541](https://github.com/cucumber/cucumber-jvm/pull/1529) M.P. Korstanje)
   * Resolves inability to discover glue classes

## [4.2.1](https://github.com/cucumber/cucumber-jvm/compare/v4.2.0...v4.2.1)

### Added
 * [TestNG] Update documentation for parallel execution ([#1501](https://github.com/cucumber/cucumber-jvm/issues/1486) Abhishek Singh)

### Changed
 *  [Core] Parse rerun file in RuntimeOptions ([#1529](https://github.com/cucumber/cucumber-jvm/pull/1529) M.P. Korstanje)

### Fixed
 * [Core] Cache all matched step definitions ([#1528](https://github.com/cucumber/cucumber-jvm/pull/1528) Łukasz Suski)
   * Significant speed up in matching steps to glue on Android
 * [Build] No longer fails to build on OpenJDK 9 and 10. ([#1311](https://github.com/cucumber/cucumber-jvm/issues/1311) M.P. Korstanje)
 * [Core] Error when an explicitly provided feature file does not exist. ([#1529](https://github.com/cucumber/cucumber-jvm/pull/1529) M.P. Korstanje)
    * `path/to/exisitng.feature` will pass
    * `path/to/non/exisitng.feature` will error
    * `path/to/empty/direcory` will pass
  * [Core] Upgrade shaded jackson-databind to 2.9.8 (M.P. Korstanje)
      * Fixes CVE-2018-19360
      * Fixes CVE-2018-14719
      * Fixes CVE-2018-14718
      * Fixes CVE-2018-14721
      * Fixes CVE-2018-14720
      * Fixes CVE-2018-19361
      * Fixes CVE-2018-19362

## [4.2.0] - [Release Announcement](release-notes/v4.2.0.md)

### Added
 * [Core] Add anonymous parameter types ([#1478](https://github.com/cucumber/cucumber-jvm/issues/1478), [#1492](https://github.com/cucumber/cucumber-jvm/pull/1492) M.P. Korstanje)

## [4.1.1](https://github.com/cucumber/cucumber-jvm/compare/v4.1.0...v4.1.1)

### Fixed
 * [Core] Upgrade datatables to 1.1.7 ([#1489](https://github.com/cucumber/cucumber-jvm/issues/1489), [#1490](https://github.com/cucumber/cucumber-jvm/issues/1490) M.P. Korstanje)
    * Fix priority of default converters

## [4.1.0]

### Deprecated
  * [Guice] Replace CucumberModules.SCENARIO with thread safe factory method ([#1486](https://github.com/cucumber/cucumber-jvm/issues/1486) James Bennett)

### Fixed
  * [Core] Use Locale.ROOT when transforming case of identifiers ([#1484](https://github.com/cucumber/cucumber-jvm/issues/1484) M.P. Korstanje)

## [4.0.2]

### Fixed
 * [Core] Fix concurrent execution problems in pretty formatter ([#1480](https://github.com/cucumber/cucumber-jvm/issues/1480) M.P. Korstanje)
 * [Core] Upgrade `cucumber-expressions` 6.1.1.  ([cucumber/#494](https://github.com/cucumber/cucumber/issues/494) Łukasz Suski)
 * [Java8] Apply identity transform to argument when target type is object ([#1477](https://github.com/cucumber/cucumber-jvm/pull/1477) M.P. Korstanje)

## [4.0.1]

### Added
 * [Core] Reduce plugin memory usage ([#1469](https://github.com/cucumber/cucumber-jvm/pull/1469) M.P. Korstanje)

### Changed
 * [Core] Use the docstring content type from pickle in the json formatter ([#1265](https://github.com/cucumber/cucumber-jvm/pull/1265) Robert Wittams, M.P. Korstanje)

### Fixed
 * [Java8] Apply identity transform when target type is unknown ([#1475](https://github.com/cucumber/cucumber-jvm/pull/1475) Daryl Piffre, M.P. Korstanje)

## [4.0.0] - [Release Announcement](release-notes/v4.0.0.md)

### Added
 * [Core] Added extraGlue option to `@CucumberOptions` ([#1439](https://github.com/cucumber/cucumber-jvm/pull/1439) Eduardo Kalinowski)
 * [Core] Support parallel execution of pickles ([#1389](https://github.com/cucumber/cucumber-jvm/pull/1389) Kiel Boatman, M.P. Korstanje)
    * When running with parallel support enabled all Plugins implementing `EventHandler`/`Formater` will receive events
    after execution has completed in `Event.CANONICAL_ORDER`.
    * Plugins implementations implementing `ConcurrentEventListener` will receive events in real time.
    * Plugins implementations are synchronized on and will not receive concurrent events.
    * Added the `--threads`  commandline argument for the CLI.
    * When `--threads` is used with a value greater then 1 parallel support is enabled for the CLI.
    * JUnit/TestNG have parallel support enabled by default. Consult their respective documentation for parallel executions.
 * [Spring] Add documentation for spring object factory ([#1405](https://github.com/cucumber/cucumber-jvm/pull/1405) Marit van Dijk)
 * [Core] Add --wip option ([#1381](https://github.com/cucumber/cucumber-jvm/pull/1381) Heziode)
 * [Core] Upgrade gherkin to 5.1.0  ([#1377](https://github.com/cucumber/cucumber-jvm/pull/1377) Aslak Hellesøy)
 * [Weld] Document the need for a beans.xml per source root ([#923](https://github.com/cucumber/cucumber-jvm/pull/923) Harald Albers)
 * [Core] Upgrade cucumber-expressions to [6.1.0](https://github.com/cucumber/cucumber/blob/master/cucumber-expressions/CHANGELOG.md#610---2018-09-23) ([#1464](https://github.com/cucumber/cucumber-jvm/pull/1464) M.P. Korstanje)
    * ParameterType.fromEnum(MyEnumClass.class) to make it easier to register enums.

### Changed
  * [Core] Upgrade datatable to 1.1.3 ([#1414](https://github.com/cucumber/cucumber-jvm/pull/1414) Łukasz Suski)
    * Allows the registration of default TableEntryByTypeTransformer and TableCellByTypeTransformer
    * Adds DataTableType#entry(Class) to easily map tables to List<SomeClass>.
    * Adds DataTableType#cell(Class) to easily map cells to SomeOtherClass.
  * [Core] Upgrade cucumber expressions to 6.0.0 ([#1377](https://github.com/cucumber/cucumber-jvm/pull/1377) Aslak Hellesøy)
    * Throw an error if a parameter type is used inside optional text parenthesis, or with alternative text.
    * Bugfix for nested capture groups.
  * [Core] Refactor Runtime ([#1367](https://github.com/cucumber/cucumber-jvm/pull/1367) M.P. Korstanje, Marit van Dijk)
    * Significant structural changes in the `cucumber.runtime` package
  * [Examples] Simplify Gradle example ([#1394](https://github.com/cucumber/cucumber-jvm/pull/1394) Piotr Kubowicz)
  * [Build] Use 1.7 as the source and target level for compilation ([#1147](https://github.com/cucumber/cucumber-jvm/pull/1147) M.P. Korstanje)
  * [Core] Use fully classified name for PendingException ([#1398](https://github.com/cucumber/cucumber-jvm/pull/1398) Marit van Dijk)
  * [Core] Update DataTable hint ([#1397](https://github.com/cucumber/cucumber-jvm/pull/1397) Marit van Dijk)

### Deprecated
  * [Core] Deprecate Formatter interface ([#1407](https://github.com/cucumber/cucumber-jvm/pull/1407) Marit van Dijk)

### Removed
  * [Android] Remove Cucumber-Android and move to separate project (Aslak Hellesøy)
  * [TestNG] Remove TestNGReporter ([#1408](https://github.com/cucumber/cucumber-jvm/pull/1408) M.P. Korstanje)
  * [OSGi] Jars are no longer packaged as OSGi bundles. The `osgi` module and `pax-exam` examples have been removed as well.
    ([#1404](https://github.com/cucumber/cucumber-jvm/pull/1404)
     [cucumber/cucumber#412](https://github.com/cucumber/cucumber/issues/412)
     Aslak Hellesøy)
  * [Core] Remove deprecated TestStep methods ([#1391](https://github.com/cucumber/cucumber-jvm/pull/1391) M.P. Korstanje)

### Fixed
  * [Core] Support quoted strings in cucumber.options ([#1453](https://github.com/cucumber/cucumber-jvm/pull/1453) John Patrick)
  * [Core] Set scenario result as step finishes ([#1430](https://github.com/cucumber/cucumber-jvm/pull/1430) M.P. Korstanje)

## [3.0.2]

### Fixed
* [Android] Fix PatternSyntaxException ([#1370](https://github.com/cucumber/cucumber-jvm/pull/1370) M.P. Korstanje)

## [3.0.1](https://github.com/cucumber/cucumber-jvm/compare/v3.0.0...v3.0.1)

### Changed
 * [Core] Upgrade cucumber expressions to 5.0.18 ([#1368](https://github.com/cucumber/cucumber-jvm/pull/1368) Aslak Hellesøy)
     * Escape `/` with `\/` when a literal `/` is wanted (and not alternation)

### Fixed
 * [Core] Fix the handling of step output in HTML Formatter ([#1349](https://github.com/cucumber/cucumber-jvm/issues/1349) Björn Rasmusson)

## [3.0.0] - [Release Announcement](release-notes/v3.0.0.md)

### Added
 * [Core] Implement [cucumber expressions](https://github.com/cucumber/cucumber/tree/master/cucumber-expressions) ([#1248](https://github.com/cucumber/cucumber-jvm/pull/1248) M.P. Korstanje, Björn Rasmusson, Marit van Dijk, Aslak Hellesøy)
   * Custom parameter types can be defined by implementing the `TypeRegistryConfigurer`.
 * [Core] Add Before and AfterStep hooks ([#1323](https://github.com/cucumber/cucumber-jvm/pull/1323) Aniket, Björn Rasmusson, M.P. Korstanje)
 * [Core, TestNG] Support the TestNG SkipException ([#1338](https://github.com/cucumber/cucumber-jvm/pull/1338), [#1340](https://github.com/cucumber/cucumber-jvm/pull/1340) Björn Rasmusson, M.P. Korstanje)

### Changed
 * [TestNG] Update testng version to 6.14.3
 * [OpenEJB] Update openejb-core version to 4.7.5
 * [Core] Replace DataTable with [io.cucumber.datatable.DataTable](https://github.com/cucumber/cucumber/tree/master/datatable) ([#1248](https://github.com/cucumber/cucumber-jvm/pull/1248) M.P. Korstanje, Björn Rasmusson, Marit van Dijk)
   * Custom data table types can be defined by implementing the `TypeRegistryConfigurer`.
 * [Core] Include all hooks in the event stream generated by `--dry-run` ([#1323](https://github.com/cucumber/cucumber-jvm/pull/1323) Aniket, Björn Rasmusson, M.P. Korstanje)
 * [Spring] Limit context configuration to a single class. ([#1240](https://github.com/cucumber/cucumber-jvm/pull/1240), [#1246](https://github.com/cucumber/cucumber-jvm/pull/1246) Björn Rasmusson, M.P. Korstanje)
 * [Core] The SummaryPrinter only depends on api classes ([#1361](https://github.com/cucumber/cucumber-jvm/pull/1361) Björn Rasmusson, M.P. Korstanje)
     * `print(Runtime runtime)` has been removed from `SummaryPrinter` it can be replaced by implementing `EventListener`

### Deprecated
 * [Core] Deprecate all methods but `TestStep.getCodeLocation` in favour of PickleStepTestStep and HookTestStep ([#1323](https://github.com/cucumber/cucumber-jvm/pull/1323) Aniket, Björn Rasmusson, M.P. Korstanje)

### Removed
 * [Core] Remove UnreportedStepExecutor ([#1362](https://github.com/cucumber/cucumber-jvm/pull/1362) M.P. Korstanje)
 * [Core] Removed XStream and related functionality ([#1248](https://github.com/cucumber/cucumber-jvm/pull/1248) M.P. Korstanje, Björn Rasmusson, Marit van Dijk, Aslak Hellesøy)
   * `@Delimiter`, `@Format`, `@Transformer`,`@XStreamConverter`, `@XStreamConverters` and any other
     annotations from XStream will no longer work. These must be replaced by a `DataTableType` or `ParameterType`.
 * [Core] Remove deprecated constructors of `TestStep` ([#1323](https://github.com/cucumber/cucumber-jvm/pull/1323) Aniket, Björn Rasmusson, M.P. Korstanje)
 * [TestNG] Remove the support of mapping the whole test suite or each feature to TestNG tests ([#1339](https://github.com/cucumber/cucumber-jvm/pull/1339), [#1340](https://github.com/cucumber/cucumber-jvm/pull/1340) Björn Rasmusson, M.P. Korstanje)
 * [JUnit] Remove the obsolete JUnit option `--allow-started-ignored` (Björn Rasmusson)
 * [JUnit] Remove Cucumber.createRuntime method ([#1287](https://github.com/cucumber/cucumber-jvm/pull/1287) M.P. Korstanje)
 * [Core] Remove 'dummy' results from junit formatter ([#1331](https://github.com/cucumber/cucumber-jvm/pull/1331), [#1326](https://github.com/cucumber/cucumber-jvm/pull/1326) Christoph Kutzinski)
 * [Core] Remove the deprecated -f/--format option ([#1295](https://github.com/cucumber/cucumber-jvm/pull/1295) Björn Rasmusson, M.P. Korstanje)

### Fixed
 * [Core] Remove excess hyphens in `--help` usage info ([#1347](https://github.com/cucumber/cucumber-jvm/pull/1347) Jano Svitok
 * [Core] Fix runtime exit status for ambiguous scenarios ([#1342](https://github.com/cucumber/cucumber-jvm/pull/1342) Prashant Ramcharan)

## [2.4.0](https://github.com/cucumber/cucumber-jvm/compare/v2.3.1...v2.4.0)

### Added
 * [JUnit] Add readme to cucumber-junit ([#1306](https://github.com/cucumber/cucumber-jvm/pull/1306) M.P. Korstanje)
 * [Java] Add detail to DataTable hint in JavaSnippet ([#1298](https://github.com/cucumber/cucumber-jvm/pull/1298) Marit van Dijk)

### Changed
 * [Java] Remove 'throws Exception' from JavaSnippet ([#1308](https://github.com/cucumber/cucumber-jvm/pull/1308) Marit van Dijk)

### Fixed
 * [Android] Make test names passed to the instrumentation unique ([#1094](https://github.com/cucumber/cucumber-jvm/pull/1094) Christian Gnüchtel)
 * [Core] Json Formatter: include the content type of doc strings ([#1309](https://github.com/cucumber/cucumber-jvm/pull/1309) Björn Rasmusson)

## [2.3.1] (2017-12-14)

### Fixed
 * [Core] Remove scenario scoped step definitions from step definition cache ([#1301](https://github.com/cucumber/cucumber-jvm/pull/1301) M.P. Korstanje)

## [2.3.0] - [Release Announcement](release-notes/v2.3.0.md)

### Added
 * [Core] Cache matched steps definitions ([#1289](https://github.com/cucumber/cucumber-jvm/pull/1289) Łukasz Suski)

## [2.2.0] - [Release Announcement](release-notes/v2.2.0.md)

### Added
 * [JUnit] Document supported JUnit annotations ([#1272](https://github.com/cucumber/cucumber-jvm/pull/1272) Marit van Dijk)

### Changed
 * [Core] Upgraded tag-expressions to 1.1.1 (M.P. Korstanje)
   * Allows empty tag expressions ([cucumber/#296](https://github.com/cucumber/cucumber/issues/296))
   * Don't allow reverse polish notation in tag expressions ([cucumber/#304](https://github.com/cucumber/cucumber/issues/304))

### Deprecated
 * [JUnit] `Cucumber.createRuntime` has been deprecated ([#1287](https://github.com/cucumber/cucumber-jvm/pull/1287) M.P. Korstanje)

### Fixed
 * [Core] Add missing feature tags in the JSON output ([#1288](https://github.com/cucumber/cucumber-jvm/pull/1284) Pierre Gentile)
 * [Core] Fix detection of XStreamsConverters annotation ([#1283](https://github.com/cucumber/cucumber-jvm/pull/1283), [#1284](https://github.com/cucumber/cucumber-jvm/pull/1284) Dmitrii Demin)
 * [TestNG] Fix null pointer exception when invalid options are used ([#1282](https://github.com/cucumber/cucumber-jvm/pull/1282) M.P. Korstanje)

## [2.1.0] - [Release Announcement](release-notes/v2.1.0.md)

### Added
 * [JUnit] Print JUnit Options when unknown option is provided ([#1273](https://github.com/cucumber/cucumber-jvm/pull/1273), Marit Van Dijk)
 * [Spring] Support BootstrapWith annotation ([#1245](https://github.com/cucumber/cucumber-jvm/pull/1245), [#1242](https://github.com/cucumber/cucumber-jvm/pull/1242), [#1061](https://github.com/cucumber/cucumber-jvm/pull/1061) M.P. Korstanje)
 * [Core] Allow String parameter in plugin constructors (Aslak Hellesøy)
 * [Core] Prefer single-arg constructors over empty constructors in plugins ([#1104](https://github.com/cucumber/cucumber-jvm/issues/1104), [c6e471c2](https://github.com/cucumber/cucumber-jvm/commit/c6e471c27235fa3c091c6db1162c16291462a0ca) Aslak Hellesøy)
 * [Core] Optimize MethodScanner ([#1238](https://github.com/cucumber/cucumber-jvm/pull/1236) Łukasz Suski)
### Changed
 * [Core] Running empty Pickles yields the result undefined ([#1274](https://github.com/cucumber/cucumber-jvm/pull/1274) Björn Rasmusson)
 * [Core] Use gherkin 5.0.0 ([#1252](https://github.com/cucumber/cucumber-jvm/commit/5e305951026a1573ede77e05e86bbe8ed3bca55b) M.P. Korstanje)

### Deprecated
 * [Spring] Deprecate Spring context configuration by more than one class ([#1259](https://github.com/cucumber/cucumber-jvm/pull/1259) Björn Rasmusson)

### Removed
 * [Scala, Groovy, Clojure, Jython, JRuby, Rhino, Gosu] Moved to own repositories (M.P. Korstanje)

### Fixed
 * [Java8] Fix Java8StepDefinition.isDefinedA ([#1254](https://github.com/cucumber/cucumber-jvm/pull/1254), [#1255](https://github.com/cucumber/cucumber-jvm/pull/1255) tts-ll, M.P. Korstanje)
 * [Core] Fix race condition in Timeout ([#1244](https://github.com/cucumber/cucumber-jvm/pull/1244) M.P. Korstanje)
 * [Core] Correct the name of the Json Formatter embeddings node ([#1236](https://github.com/cucumber/cucumber-jvm/pull/1236) Haroon Sheikh)
 * [Spring] Exception is thrown complaining about multiple matching beans ([#1225](https://github.com/cucumber/cucumber-jvm/pull/1225), [#1226](https://github.com/cucumber/cucumber-jvm/pull/1226), M.P. Korstanje)

## [2.0.1] - [Release Announcement](release-notes/v2.0.1.md)

### Added
 * [Core] cucumber.api.TableConverter interface ([#1223](https://github.com/cucumber/cucumber-jvm/pull/1223) M.P. Korstanje)

### Deprecated
 * [Core] Deprecated constructors and run method of TestCase and Test Step ([#1223](https://github.com/cucumber/cucumber-jvm/pull/1223) M.P. Korstanje)

### Fixed
 * [Core] Skip test step execution if --dry-run is specified ([#1220](https://github.com/cucumber/cucumber-jvm/pull/1220) ,[#1219](https://github.com/cucumber/cucumber-jvm/issues/1219) Adrian Baker)
 * [Java8] NullPointerException at Java8StepDefinition.isDefinedAt ([#1222](https://github.com/cucumber/cucumber-jvm/pull/1222), [#1217](https://github.com/cucumber/cucumber-jvm/issues/1217) M.P. Korstanje)
 * [Core] Scenario.isFailed always return false ([#1216](https://github.com/cucumber/cucumber-jvm/pull/1216), [#1215](https://github.com/cucumber/cucumber-jvm/issues/1215) Olivier Lemasle)
 * [Docs] Javadoc stylesheet issue ([#1212](https://github.com/cucumber/cucumber-jvm/pull/1212), [#796](https://github.com/cucumber/cucumber-jvm/issues/796) Marit Van Dijk)

## [2.0.0] - [Release Announcement](release-notes/v2.0.0.md)

* [Java] Reduce Throwable to Exception in JavaSnippet ([#1207](https://github.com/cucumber/cucumber-jvm/issues/1207), [#1208](https://github.com/cucumber/cucumber-jvm/pull/1208) M.P. Korstanje)
* [Core] Update the cucumber-html dependency to version 0.2.6 (Björn Rasmusson)
* [Core] Fix PrettyFormatter exception on nested arguments ([#1200](https://github.com/cucumber/cucumber-jvm/pull/1200) Marit van Dijk, M.P. Korstanje)
* [Core] Added tests for diffing with empty table and list ([#1194](https://github.com/cucumber/cucumber-jvm/pull/1194) Marit van Dijk, M.P. Korstanje)
* [JUnit] Invoke (Before|After)Class and TestRules around Cucumber execution ([#1190](https://github.com/cucumber/cucumber-jvm/pull/1190) M.P. Korstanje)
* [Core] Use whole path for uri:s for file system feature files ([#1189](https://github.com/cucumber/cucumber-jvm/pull/1189), [#854](https://github.com/cucumber/cucumber-jvm/issues/854) Björn Rasmusson)
* [Java, Java8, Kotlin Java8] Support method references ([#1178](https://github.com/cucumber/cucumber-jvm/pull/1178), [#1140](https://github.com/cucumber/cucumber-jvm/pull/1140) M.P. Korstanje)
  * Java8 method references can be used in lambda step definitions
  * It is no longer possible to use lambda step definitions without also using `cucumber-java8`
  * Lambda step definitions can be used in Kotlin. Function references are not yet understood
* [Core] Make the parsing of the rerun file more robust ([#1187](https://github.com/cucumber/cucumber-jvm/pull/1187) M.P. Korstanje)
* [Android] Update the version of the cucumber-jvm-deps dependency - to a version without Java8 bytecode ([#1170](https://github.com/cucumber/cucumber-jvm/pull/1170), [#893](https://github.com/cucumber/cucumber-jvm/issues/893) Björn Rasmusson)
* [Needle] Handle circular dependencies ([#853](https://github.com/cucumber/cucumber-jvm/pull/853) Lars Bilger)
* [Core] Use "uri" instead of "path" to reference feature files in external APIs ([#1179](https://github.com/cucumber/cucumber-jvm/pull/1179) Björn Rasmusson)
* [Core] Separate rerun paths by a new line character ([#1177](https://github.com/cucumber/cucumber-jvm/pull/1177), [#1187](https://github.com/cucumber/cucumber-jvm/pull/1187) M.P. Korstanje)
* [TestNG] Run a separate TestNG test per scenario (deprecate one TestNG test per feature, and one TestNG for the whole suite) ([#1174](https://github.com/cucumber/cucumber-jvm/pull/1174), [#1113](https://github.com/cucumber/cucumber-jvm/issues/1113) Luciano van der Veekens, Björn Rasmusson)
* [Core] Close OutputStream for embedded images in HTML formatter ([#1175](https://github.com/cucumber/cucumber-jvm/pull/1175), [#1108](https://github.com/cucumber/cucumber-jvm/issues/1108) M.P. Korstanje)
* [Scala] Compile cucumber-scala_2.12 against Java 8 ([#1171](https://github.com/cucumber/cucumber-jvm/pull/1171), [#1087](https://github.com/cucumber/cucumber-jvm/issues/1087) M.P. Korstanje, Paolo Ambrosio). This includes:
  * Update Scala Versions
    - 2.12.0-M1 to 2.12.2
    - 2.11.8 to 2.11.11
  * Use Manifest instead of Java reflection to provide type information
* [Core] Avoid closing System.out or System.err from formatters ([#1173](https://github.com/cucumber/cucumber-jvm/issues/1173) Björn Rasmusson)
* [Core] Decouple UndefinedStepsTracker from Glue ([#1019](https://github.com/cucumber/cucumber-jvm/pull/1019) [#1172](https://github.com/cucumber/cucumber-jvm/pull/1172) Illapikov, M.P. Korstanje)
* [Core] Add TestRunStarted event, let Stats handle the exit code ([#1162](https://github.com/cucumber/cucumber-jvm/pull/1162) Björn Rasmusson)
* [Core, JUnit, Android] Add the ambiguous result type ([#1168](https://github.com/cucumber/cucumber-jvm/pull/1168) Björn Rasmusson)
* [Core] Add the SnippetsSuggestedEvent ([#1163](https://github.com/cucumber/cucumber-jvm/pull/1163) Björn Rasmusson)
* [Java] Prevent MethodScanner from checking Object.class methods ([#940](https://github.com/cucumber/cucumber-jvm/pull/940) Łukasz Suski)
* [Weld] Use Weld SE 2.4.4.Final ([#1166](https://github.com/cucumber/cucumber-jvm/pull/1166) Frank Seidinger)
* [Core] Provide a unique id of the current scenario to the hooks. ([#1160](https://github.com/cucumber/cucumber-jvm/pull/1160) Björn Rasmusson)
* [Gosu] Fix and re-enable Gosu for 2.0.0 ([#1155](https://github.com/cucumber/cucumber-jvm/pull/1155), [#1086](https://github.com/cucumber/cucumber-jvm/pull/1086), [#874](https://github.com/cucumber/cucumber-jvm/pull/874) Kyle Moore, M.P. Korstanje)
* [Core] Fix issue where ComplexTypeWriter would create unbalanced tables. ([#1042](https://github.com/cucumber/cucumber-jvm/pull/1042) Roy Jacobs, M.P. Korstanje)
* [Guice] Use the ContextClassLoader when loading InjectorSource. ([#1036](https://github.com/cucumber/cucumber-jvm/pull/1036), [#1037](https://github.com/cucumber/cucumber-jvm/pull/1037) Kyle Moore)
* [Core] Allow global registration of custom XStream converters. ([#1010](https://github.com/cucumber/cucumber-jvm/pull/1010), [#1009](https://github.com/cucumber/cucumber-jvm/issues/1009) Chris Rankin)
* [Spring] Support multithreaded execution of scenarios ([#1106](https://github.com/cucumber/cucumber-jvm/issues/1106), [#1107](https://github.com/cucumber/cucumber-jvm/issues/1107), [#1148](https://github.com/cucumber/cucumber-jvm/issues/1148), [#1153](https://github.com/cucumber/cucumber-jvm/pull/1153) Ismail Bhana, M.P. Korstanje)
* [Core] Show explicit error message when field name missed in table header ([#1014](https://github.com/cucumber/cucumber-jvm/pull/1014) Mykola Gurov)
* [Examples] Properly quit selenium in webbit examples ([#1146](https://github.com/cucumber/cucumber-jvm/pull/1146) Alberto Scotto)
* [JUnit] Use AssumptionFailed to mark scenarios/steps as skipped ([#1142](https://github.com/cucumber/cucumber-jvm/pull/1142) Björn Rasmusson)
* [Core] Map AssumptionViolatedException to Skipped status ([#1145](https://github.com/cucumber/cucumber-jvm/pull/1145), [#1007](https://github.com/cucumber/cucumber-jvm/issues/1007) Björn Rasmusson)
* [Java] SnippetGenerator recognises parameters from Scenario Outline ([#1078](https://github.com/cucumber/cucumber-jvm/pull/1078) Andrey Vokin)
* [Java8] Allow lambda steps to throw checked Exceptions ([#1001](https://github.com/cucumber/cucumber-jvm/issues/1001), [#1110](https://github.com/cucumber/cucumber-jvm/pull/1110) Christian Hujer)
* [JUnit] Add `--[no-]step-notifications` option to JunitOptions (no step notifications is the default) ([#1135](https://github.com/cucumber/cucumber-jvm/pull/1135), [#1159](https://github.com/cucumber/cucumber-jvm/pull/1159), [#263](https://github.com/cucumber/cucumber-jvm/issues/263), [#935](https://github.com/cucumber/cucumber-jvm/issues/935), [#577](https://github.com/cucumber/cucumber-jvm/issues/577) M.P. Korstanje, Björn Rasmusson)
* [JUnit] Use deterministic unique ids in Descriptions ([#1134](https://github.com/cucumber/cucumber-jvm/pull/1134), [#1120](https://github.com/cucumber/cucumber-jvm/issues/1120) mpkorstanje)
* [All] Support [Tag Expressions](https://github.com/cucumber/cucumber/tree/master/tag-expressions) (part of [#1035](https://github.com/cucumber/cucumber-jvm/pull/1035) Björn Rasmusson)
* [All] Upgrade to Gherkin 4.1 ([#1035](https://github.com/cucumber/cucumber-jvm/pull/1035), [#1131](https://github.com/cucumber/cucumber-jvm/pull/1131), [#1133](https://github.com/cucumber/cucumber-jvm/pull/1133) Björn Rasmusson, M.P. Korstanje). This also fixes:
  * JsonFormatter attach text to last step when sceneario.write is invoked from after hook ([#1080](https://github.com/cucumber/cucumber-jvm/issues/1080))
  * CucumberOptions: Tags and name do not work well together ([#976](https://github.com/cucumber/cucumber-jvm/issues/976))
  * Tags at the examples block are not treated as actual tags in scenario ([#849](https://github.com/cucumber/cucumber-jvm/issues/849))
  * NullPointerException from @Before tag ([#638](https://github.com/cucumber/cucumber-jvm/issues/638), [#701](https://github.com/cucumber/cucumber-jvm/issues/701))
* [All] Change the maven groupId to io.cucumber (part of [#1035](https://github.com/cucumber/cucumber-jvm/pull/1035) Björn Rasmusson)

## [1.2.6] (2019-11-09)
* [All] Maven distribution relocation ([#1336](https://github.com/cucumber/cucumber-jvm/issues/1336) John Patrick, M.P. Korstanje)
  * After upgrading to 1.2.6 Maven will let users know that the `groupId` has
    changed from `info.cukes` to `io.cucumber`.

## [1.2.5] - [Release Announcement](release-notes/v1.2.5.md)

* [Java8] Fix closing over local variables ([#916](https://github.com/cucumber/cucumber-jvm/issues/916), [#924](https://github.com/cucumber/cucumber-jvm/pull/924), [#929](https://github.com/cucumber/cucumber-jvm/pull/929) Alexander Torstling, Aslak Hellesøy)
* [Java8] Fix IllegalArgumentException on JDK 1.8.0_60 ([#912](https://github.com/cucumber/cucumber-jvm/issues/912), [#914](https://github.com/cucumber/cucumber-jvm/pull/914) Michael Wilkerson)
* [Core] Double-check for directory exists in the ensureParentDirExists(File) ([#978](https://github.com/cucumber/cucumber-jvm/pull/978) Pavel Ordenko)
* [picocontainer] Picocontainer lifecycle support([#994](https://github.com/cucumber/cucumber-jvm/pull/994), [#993](https://github.com/cucumber/cucumber-jvm/issues/993), [#992](https://github.com/cucumber/cucumber-jvm/pull/992) Richard Bradley)
* [Core] Specifying plugins on the command line via `--plugin` clobbers settings in the code ([#860](https://github.com/cucumber/cucumber-jvm/pull/860) Björn Rasmusson)
* [Core] Make test assertion OS agnostic ([#897](https://github.com/cucumber/cucumber-jvm/pull/897/files) sid)
* [Travis] Improve the travis build ([#829](https://github.com/cucumber/cucumber-jvm/pull/829) Björn Rasmusson)
* [Core, Junit] Passthrough options for the JUnit Module ([#1002](https://github.com/cucumber/cucumber-jvm/pull/1002), [#1029](https://github.com/cucumber/cucumber-jvm/pull/1029). Also resolves [#825](https://github.com/cucumber/cucumber-jvm/pull/825) and [#972](https://github.com/cucumber/cucumber-jvm/issues/972). Björn Rasmusson, with bug fix by Bernd Bindreiter)
* [Android, Core, Guice, Junit] Improve code quality ensuring Utility Classes cannot be instantiated ([#945](https://github.com/cucumber/cucumber-jvm/pull/945) Kirill Vlasov)
* [Core, Guice, Testng] Improve code quality using isEmpty instead of size comparison ([#942](https://github.com/cucumber/cucumber-jvm/pull/942) Kirill Vlasov)
* [Clojure] Don't depend on cucumber-core in the clojure example ([#947](https://github.com/cucumber/cucumber-jvm/pull/947) Joe Corneli)
* [Spring] Some spring tests were not being run ([#952](https://github.com/cucumber/cucumber-jvm/pull/952) Lee Wan Geun)
* [OSGI] Pax-exam is optional ([#1000](https://github.com/cucumber/cucumber-jvm/pull/1000) HendrikSP)
* [Groovy] Fix Null Pointer Exeption whe using List as parameter type in step defs ([#980](https://github.com/cucumber/cucumber-jvm/pull/980) Steffen Jacobs)
* [Readme] Use SVG badges! ([#941](https://github.com/cucumber/cucumber-jvm/pull/941) Kevin Goslar)
* [TestNG] Ignore the testng directory ([#990](https://github.com/cucumber/cucumber-jvm/pull/990) Jan Molak)
* [Core] Use Integer.compare() in HookComparator in order to guard against possible underflow ([#986](https://github.com/cucumber/cucumber-jvm/pull/986), [#985](https://github.com/cucumber/cucumber-jvm/issues/985) Mikael Auno)
* [Junit] Let JUnitReporter treat Pending results in hooks as failures in strict mode, and as ignored tests otherwise (Björn Rasmusson)
* [Core] Mark scenario as skipped in JUnitFormatter if PendingException is thrown in a hook ([#964](https://github.com/cucumber/cucumber-jvm/pull/964), [#962](https://github.com/cucumber/cucumber-jvm/issues/962) Felix Martin Martin)
* [Core] Support assume feature also with JUnit 4.12 ([#961](https://github.com/cucumber/cucumber-jvm/pull/961) Stefan Birkner)
* [TestNG] Always tear down TestNG cucumber tests ([#955](https://github.com/cucumber/cucumber-jvm/issues/955), [#956](https://github.com/cucumber/cucumber-jvm/pull/956) Sven-Torben Janus)
* [TestNG] Make TestNG to fail on unparseable feature files ([#953](https://github.com/cucumber/cucumber-jvm/issues/953) Björn Rasmusson)
* [Java8] Throw better exception when lambda stepdefs use generic list arguments (unsupported) (Aslak Hellesøy)

## [1.2.4] (2015-07-23)

* [Core] DocString arguments can be converted to scalar types just like capture group arguments (Aslak Hellesøy)
* [Guice] The `cucumber-guice.properties` file is no longer used. Use `cucumber.properties` instead.
* [Guice] The `guice.injector-source` property can be overridden as a System property or environment variable ([#881](https://github.com/cucumber/cucumber-jvm/issues/881) Aslak Hellesøy)
* [Java] `ObjectFactory.addClass` returns a boolean indicating whether or not stepdefs/hooks for that class should be registered. (Aslak Hellesøy)
* [examples] Fix to allow lein test to to run successfully ([#805](https://github.com/cucumber/cucumber-jvm/pull/805) Chris Howe-Jones)

## [1.2.3] (2015-07-07)

* [Core] Make the Rerun Formatter consistent with the exit code ([#871](https://github.com/cucumber/cucumber-jvm/pull/871) Björn Rasmusson)
* [OSGi] Cucumber is ready to run in OSGi containers ([#873](https://github.com/cucumber/cucumber-jvm/pull/873), [#799](https://github.com/cucumber/cucumber-jvm/pull/799) @HendrikSP)
* [Java] `cucumber.runtime.java.ObjectFactory` moved to `cucumber.api.java.ObjectFactory`. Custom implementation can
  be specified in `cucumber.properties` with `cucumber.api.java.ObjectFactory=my.special.KindOfObjectFactory`. (Closes [#290](https://github.com/cucumber/cucumber-jvm/issues/290) Aslak Hellesøy)
* [Core] Properly decode jar URLs with spaces (%20) - ([#866](https://github.com/cucumber/cucumber-jvm/issues/866) Aslak Hellesøy)
* [Java] Arity mismatch Java8 Step Definition error ([#852](https://github.com/cucumber/cucumber-jvm/issues/852), [#847](https://github.com/cucumber/cucumber-jvm/pull/847) David Coelho)
* [Java] Print Java 8 lambda snippets when `cucumber-java8` is active (Aslak Hellesøy)
* [Core] Make the Summary Printer into a plugin ([#828](https://github.com/cucumber/cucumber-jvm/pull/828) Björn Rasmusson)
* [Core] Additional unit-tests for [#789](https://github.com/cucumber/cucumber-jvm/issues/789) ([#815](https://github.com/cucumber/cucumber-jvm/pull/815) Klaus Bayrhammer)
* [Java] Added @Documented to all step annotations ([#834](https://github.com/cucumber/cucumber-jvm/pull/834), [#833](https://github.com/cucumber/cucumber-jvm/issues/833) Peter Oxenham)
* [Core] Set a description for Scenario Outline scenarios ([#841](https://github.com/cucumber/cucumber-jvm/pull/841), [#837](https://github.com/cucumber/cucumber-jvm/issues/837) Björn Rasmusson)
* [Core] Call all formatters, also in case of unimplemented methods ([#842](https://github.com/cucumber/cucumber-jvm/pull/842), [#803](https://github.com/cucumber/cucumber-jvm/issues/803) Björn Rasmusson)
* [TestNG] Run each feature as separate TestNG test ([#817](https://github.com/cucumber/cucumber-jvm/pull/817), [#653](https://github.com/cucumber/cucumber-jvm/pull/653) Dmitry Sidorenko, Björn Rasmusson)
* [Core] Implement TestNG-compatible XML formatter ([#818](https://github.com/cucumber/cucumber-jvm/pull/818), [#621](https://github.com/cucumber/cucumber-jvm/pull/621) Dmitry Berezhony, Björn Rasmusson)
* [Core] `DataTable.diff(List)` gives proper error message when the `List` argument is empty (Aslak Hellesøy)
* [Core] Execute no scenarios when the rerun file is empty ([#840](https://github.com/cucumber/cucumber-jvm/issues/840) Björn Rasmusson)
* [Core] Snippets for quoted arguments changed from `(.*?)` to `([^\"]*)` (which is how it was before 1.1.6). See [cucumber/cucumber#663](https://github.com/cucumber/cucumber/pull/663) (Aslak Hellesøy)
* [Core] Fix non running gradle example ([#839](https://github.com/cucumber/cucumber-jvm/pull/839) Ole Christian Langfjæran)
* [Clojure] Improved documentation for the clojure module ([#864](https://github.com/cucumber/cucumber-jvm/pull/864) Paul Doran)

## [1.2.2] (2015-01-13)

(There is no 1.2.1 release)

* [Core] Look up `cucumber.options` from `cucumber.properties` (Previously only `CUCUMBER_OPTIONS` was working). (Aslak Hellesøy)
* [Android] put android project into default profile ([#821](https://github.com/cucumber/cucumber-jvm/pull/821) Sebastian Gröbler, Björn Rasmusson)
* [Android] made android studio example use espresso 2 ([#820](https://github.com/cucumber/cucumber-jvm/pull/820) Sebastian Gröbler)
* [Android] removed apklib generation from android project, fixed and cleaned up android examples ([#819](https://github.com/cucumber/cucumber-jvm/pull/819) Sebastian Gröbler, Björn Rasmusson)
* [Groovy] Add support for execution order for Groovy hooks ([#809](https://github.com/cucumber/cucumber-jvm/pull/809), [#807](https://github.com/cucumber/cucumber-jvm/issues/807) Mohammad Shamsi)
* [JUnit] JUnit 4.12 compatibility ([#794](https://github.com/cucumber/cucumber-jvm/pull/794), [#792](https://github.com/cucumber/cucumber-jvm/issues/792) Johann Vanackere)
* [Java] Java 8 lambda step definitions. ([#738](https://github.com/cucumber/cucumber-jvm/issues/738), [#767](https://github.com/cucumber/cucumber-jvm/pull/767) Romain Manni-Bucau, Aslak Hellesøy with help from Dan Bodart).
* [Core] Handles zip/jar protocols ([#808](https://github.com/cucumber/cucumber-jvm/issues/808), Rui Figueira)
* [Core] Handles multiple classloaders ([#814](https://github.com/cucumber/cucumber-jvm/pull/814), Gerard de Leeuw)

## [1.2.0] (2014-10-30)

* [Clojure] Added clojure_cukes example to the maven build ([#790](https://github.com/cucumber/cucumber-jvm/pull/790) Jestine Paul)
* [Spring] Added Spring meta-annotation support ([#791](https://github.com/cucumber/cucumber-jvm/pull/791) Georgios Andrianakis)
* [JUnit] Improve consistency between JUnit and Command Line Runners ([#765](https://github.com/cucumber/cucumber-jvm/pull/765) cliviu)
* [Core] Clobber all filter types when override one filter type in the environment options ([#748](https://github.com/cucumber/cucumber-jvm/pull/748) Björn Rasmusson)
* [Android] Big refactoring ([#766](https://github.com/cucumber/cucumber-jvm/pull/766) Sebastian Gröbler)
* [Android] Improve documentation ([#772](https://github.com/cucumber/cucumber-jvm/pull/772) K76154)
* [Core] New --i18n option for printing keywords ([#785](https://github.com/cucumber/cucumber-jvm/pull/785) Seb Rose)
* [Core] Make the JUnit formatter handle empty scenarios ([#774](https://github.com/cucumber/cucumber-jvm/issues/774) Björn Rasmusson)
* [Scala] Fixing randomly failing tests in the Scala module ([#768](https://github.com/cucumber/cucumber-jvm/pull/768), [#761](https://github.com/cucumber/cucumber-jvm/issues/761) Manuel Bernhardt)
* [JRuby] cucumber-jruby backend fails to build when `RUBY_VERSION` is present in environment ([#718](https://github.com/cucumber/cucumber-jvm/issues/718) Aslak Hellesøy)
* [Core] `DataTable.asMap()` returns a `LinkedHashMap`, ensuring key iteration order is the same as in the gherkin table ([#764](https://github.com/cucumber/cucumber-jvm/issues/764) Aslak Hellesøy).
* [Core] Spring dirty cukes test fix ([#708](https://github.com/cucumber/cucumber-jvm/pull/708) Mykola Gurov)
* [Core] Improve error message for multiple formatters using STDOUT ([#744](https://github.com/cucumber/cucumber-jvm/pull/744) Björn Rasmusson)
* [Core] Better error messages when loading features from rerun file ([#749](https://github.com/cucumber/cucumber-jvm/pull/749) Björn Rasmusson)
* [Core] Handle "" properly in ListConverter. ([#756](https://github.com/cucumber/cucumber-jvm/pull/756) Clément MATHIEU)
* [Guice] Update links and fix formatting in Cucumber Guice docs ([#763](https://github.com/cucumber/cucumber-jvm/pull/763) Jake Collins)
* [Groovy] Clean up groovy stack traces ([#758](https://github.com/cucumber/cucumber-jvm/pull/758) Tom Dunstan)
* [Gosu] New module. (Aslak Hellesøy)
* [Gosu] Modified When Expression to use a void block. (Mark Sayewich)
* [Ioke] Removed this module. It slows down the build and is too esoteric.
* [Core] Richer plugin API. The `--plugin` option can specify a class that implements one or more of `gherkin.formatter.Formatter,gherkin.formatter.Reporter,cucumber.api.StepDefinitionReporter` (Aslak Hellesøy)
* [Core] Removed support for `--dotcucumber` and `stepdefs.json`. The new plugin API replaces this with `cucumber.api.StepDefinitionReporter` (Aslak Hellesøy)
* [Core] The `--format` option is deprecated in favour of `--plugin` (Aslak Hellesøy)
* [JUnit] `@cucumber.junit.api.Cucumber.Options` that was deprecated in 1.1.5 has been removed. Use `@cucumber.api.CucumberOptions` (Aslak Hellesøy)
* [Android] Fix the Android build on Travis ([#750](https://github.com/cucumber/cucumber-jvm/pull/750) Björn Rasmusson)
* [Core] Handle NullPointerExceptions in MethodFormat.getCodeSource ([#757](https://github.com/cucumber/cucumber-jvm/pull/757), [#751](https://github.com/cucumber/cucumber-jvm/pull/751) bySabi)
* [Core] Correct lookup environment variable - system property - resource bundle ([#754](https://github.com/cucumber/cucumber-jvm/pull/754) Björn Rasmusson)
* [Android,Spring,Needle,Examples] Remove commons-logging & log4j and redirect all logging to slf4j & logback ([#742](https://github.com/cucumber/cucumber-jvm/pull/742) Nayan Hajratwala)
* [Spring] Fix the glue class autowiring, transaction and cucumber-glue scope issues ([#711](https://github.com/cucumber/cucumber-jvm/pull/711), [#600](https://github.com/cucumber/cucumber-jvm/issues/600), [#637](https://github.com/cucumber/cucumber-jvm/issues/637) Björn Rasmusson)
* [Groovy] Support more then one `World {}` definition ([#716](https://github.com/cucumber/cucumber-jvm/pull/716) Anton)

## [1.1.8] (2014-06-26)

* [JUnit] Let JUnitReporter fire event(s) on the step notifier for every step ([#656](https://github.com/cucumber/cucumber-jvm/pull/656) Björn Rasmusson)
* [JUnit] Correct JUnit notification for background steps. ([#660](https://github.com/cucumber/cucumber-jvm/pull/660), [#659](https://github.com/cucumber/cucumber-jvm/issues/659) Björn Rasmusson)
* [Core] Expose Scenario id to step definitions ([#673](https://github.com/cucumber/cucumber-jvm/pull/673), [#715](https://github.com/cucumber/cucumber-jvm/issues/715) Björn Rasmusson)
* [Core] The RuntimeOptionsFactory should add default feature path, glue path and formatter once. ([#636](https://github.com/cucumber/cucumber-jvm/pull/636), [#632](https://github.com/cucumber/cucumber-jvm/pull/632), [#633](https://github.com/cucumber/cucumber-jvm/pull/633) Björn Rasmusson)
* [Clojure] Update clojure version to 1.6.0 ([#698](https://github.com/cucumber/cucumber-jvm/pull/698) Jeremy Anderson)
* [Core] Only include executed scenarios and steps from outlines in the JSON output ([#704](https://github.com/cucumber/cucumber-jvm/pull/704) Björn Rasmusson)
* [JUnit] JUnitFormatter: use ascending numbering of outline scenarios ([#706](https://github.com/cucumber/cucumber-jvm/pull/706) Björn Rasmusson)
* [TestNG] Let the TestNG runner handle strict mode correctly ([#719](https://github.com/cucumber/cucumber-jvm/pull/719) Björn Rasmusson)
* [Core] Disregard order of JSON properties in PrettyPrint unit tests ([#740](https://github.com/cucumber/cucumber-jvm/pull/740) mchenryc)
* [Core] Support reading feature paths from the rerun formatter file ([#726](https://github.com/cucumber/cucumber-jvm/pull/726) Björn Rasmusson)
* [Core] Apply line filters only to the feature path that they are defined on ([#725](https://github.com/cucumber/cucumber-jvm/pull/725) Björn Rasmusson)
* [Groovy] Allow tests to run multi-threaded in the same JVM ([#723](https://github.com/cucumber/cucumber-jvm/issues/723), [#727](https://github.com/cucumber/cucumber-jvm/pull/727) Bradley Hart)
* [Core] New `DataTable.unorderedDiff` method ([#731](https://github.com/cucumber/cucumber-jvm/pull/731), [#732](https://github.com/cucumber/cucumber-jvm/issues/732) yoelb)
* [Core] Dynamically constructed converter for class with constructor assignable from String ([#735](https://github.com/cucumber/cucumber-jvm/issues/735), [#736](https://github.com/cucumber/cucumber-jvm/pull/736) Mykola Gurov)
* [Core] Disregard order of HashMap entries in unit tests ([#739](https://github.com/cucumber/cucumber-jvm/pull/739) mchenryc)
* [Core] Environment variables/properties are aliased. Example: `HELLO_THERE` == `hello.there` (Aslak Hellesøy)
* [Core] The `cucumber-jvm.properties` file is no longer picked up. Use `cucumber.properties` instead (Aslak Hellesøy)
* [Core] Make standard out non-buffered ([#721](https://github.com/cucumber/cucumber-jvm/pull/721) danielhodder)
* [Core] Allow empty doc string and data table entries after token replacement from scenario outlines ([#712](https://github.com/cucumber/cucumber-jvm/issues/712), [#709](https://github.com/cucumber/cucumber-jvm/pull/709), [#713](https://github.com/cucumber/cucumber-jvm/pull/713) Leon Poon, Björn Rasmusson)
* [Guice] New scenario scope for Guice. Non-backwards compatible ([#683](https://github.com/cucumber/cucumber-jvm/pull/683) jakecollins)

## [1.1.7] (2014-05-19)

* [Core] Custom formatters can be instantiated with `java.net.URI`. (Aslak Hellesøy)
* [JRuby,Jython,Rhino,Groovy] Load scripts by absolute path rather than relative so that relative require/import from those scripts works (Aslak Hellesøy)
* [Scala] Support Scala 2.10 and 2.11. Drop support for Scala 2.9. (Aslak Hellesøy).
* [Core] `cucumber.api.cli.Main.run` no longer calls `System.exit`, allowing embedding in other tools (Aslak Hellesøy)

## [1.1.6] (2014-03-24)

* [Guice] Add hookpoints in Cucumber and GuiceFactory ([#634](https://github.com/cucumber/cucumber-jvm/pull/634) Wouter Coekaerts)
* [Core] Fixed concurrency issue ([#333](https://github.com/cucumber/cucumber-jvm/issues/333), [#554](https://github.com/cucumber/cucumber-jvm/pull/554), [#591](https://github.com/cucumber/cucumber-jvm/issues/591), [#661](https://github.com/cucumber/cucumber-jvm/pull/661) Maxime Meriouma-Caron, Limin)
* [Groovy] Use ~/.../ syntax in Groovy snippets ([#663](https://github.com/cucumber/cucumber-jvm/pull/663) Harald Albers, Aslak Hellesøy)
* [Build] Enforce minimum maven version 3.1.1, update plugin and dependency versions ([#690](https://github.com/cucumber/cucumber-jvm/pull/690), [#691](https://github.com/cucumber/cucumber-jvm/pull/691), [#692](https://github.com/cucumber/cucumber-jvm/pull/692) Nayan Hajratwala)
* [Scala] Fixed scala warnings ([#689](https://github.com/cucumber/cucumber-jvm/pull/689) Nayan Hajratwala)
* [Core] Cannot run cucumber test if path to jar files contains exclamation character. ([#685](https://github.com/cucumber/cucumber-jvm/issues/685) Ruslan, Aslak Hellesøy)
* [Gosu] Support for [Gosu](http://gosu-lang.org/) (Aslak Hellesøy)
* [Core] Ensuring features are parsed before formatters are initialised ([#652](https://github.com/cucumber/cucumber-jvm/pull/652) Tim Mullender)
* [Java] Added ability to define custom annotations. ([#628](https://github.com/cucumber/cucumber-jvm/pull/628) slowikps)
* [Core] Added support for SVG images in HTML output ([#624](https://github.com/cucumber/cucumber-jvm/pull/624) agattiker)
* [Scala] Transforming Gherkin tables into java.util.List<T> broken in Scala DSL ([#668](https://github.com/cucumber/cucumber-jvm/issues/668), [#669](https://github.com/cucumber/cucumber-jvm/pull/669) chriswhelan)
* [Clojure] Add tagged Before/After hook support ([#676](https://github.com/cucumber/cucumber-jvm/pull/676) Jeremy Anderson)
* [Core] POJO with nullable enum fields support in tables ([#684](https://github.com/cucumber/cucumber-jvm/pull/684) Mykola Gurov)
* [Core] `DataTable.flatten()` is gone. Use `DataTable.asList(String.class)` instead (Aslak Hellesøy)
* [Core] A DataTable of 2 columns can be turned into a Map excplicitly via `DataTable.asMap()` or by declaring a generic parameter type. Similar to Cucumber-Ruby's `Table#rows_hash` (Aslak Hellesøy)
* [Core] Snippets for quoted arguments changed from from `([^\"]*)` to `(.*?)` to be aligned with Cucumber-Ruby (Aslak Hellesøy)
* [Build] JDK7 is required to build everything. Built jars should still work on JDK6 (Aslak Hellesøy)
* [Core] Fix compilation on JDK7 on OS X. ([#499](https://github.com/cucumber/cucumber-jvm/pull/499), [#487](https://github.com/cucumber/cucumber-jvm/issues/487) Aslak Hellesøy)
* [Andriod] Enable custom test runners to run Cucumber features (to enable usage of the Espresso framework). ([#662](https://github.com/cucumber/cucumber-jvm/issues/662), [#667](https://github.com/cucumber/cucumber-jvm/pull/667) Björn Rasmusson)
* [Core] Expose Scenario name to step definitions. ([#671](https://github.com/cucumber/cucumber-jvm/pull/671) Dominic Fox)
* [Clojure] Fixed bug in the snippet generation that caused an exception. ([#650](https://github.com/cucumber/cucumber-jvm/pull/650) shaolang)
* [Core] More precise handling of the XStream errors. ([#657](https://github.com/cucumber/cucumber-jvm/issues/657), [#658](https://github.com/cucumber/cucumber-jvm/pull/658) Mykola Gurov)
* [Core] Performance improvement: URLOutputStream can write several bytes, not just one-by-one. ([#654](https://github.com/cucumber/cucumber-jvm/issues/654) Aslak Hellesøy)
* [Core] Add support for transposed tables. ([#382](https://github.com/cucumber/cucumber-jvm/issues/382), [#635](https://github.com/cucumber/cucumber-jvm/pull/635), Roberto Lo Giacco)
* [Examples] Fixed concurrency bugs in Webbit Selenium example (Aslak Hellesøy)
* [Core] Fixed thread leak in timeout implementation. ([#639](https://github.com/cucumber/cucumber-jvm/issues/639), [#640](https://github.com/cucumber/cucumber-jvm/pull/640), Nikolay Volnov)
* [TestNG] Allow TestNG Cucumber runner to use composition instead of inheritance. ([#622](https://github.com/cucumber/cucumber-jvm/pull/622) Marty Kube)
* [Core] New Snippet text. ([#618](https://github.com/cucumber/cucumber-jvm/issues/618) Jeff Nyman, Matt Wynne, Aslak Hellesøy)
* [Android] Add command line option support for Android ([#597](https://github.com/cucumber/cucumber-jvm/pull/597), Frieder Bluemle)
* [Android] Add debug support for eclipse ([#613](https://github.com/cucumber/cucumber-jvm/pull/613) Ian Warwick)
* [Core] Make the RerunFormatter handle failures in background and scenario outline examples correctly ([#589](https://github.com/cucumber/cucumber-jvm/pull/589) Björn Rasmusson)
* [Core] Fix stop watch thread safety ([#606](https://github.com/cucumber/cucumber-jvm/pull/606) Dave Bassan)
* [Android] Fix Cucumber reports for cucumber-android ([#605](https://github.com/cucumber/cucumber-jvm/pull/605) Frieder Bluemle)
* [Spring] Fix for tests annotated with @ContextHierarchy ([#590](https://github.com/cucumber/cucumber-jvm/pull/590) Martin Lau)
* [Core] Add error check to scenario outline, add java snippet escaping for `+` and `.` ([#596](https://github.com/cucumber/cucumber-jvm/pull/596) Guy Burton)
* [Rhino] World build and disposal support added to Rhino ([#595](https://github.com/cucumber/cucumber-jvm/pull/595) Rui Figueira)
* [Jython] Fix for DataTable as parameter in Jython steps ([#599](https://github.com/cucumber/cucumber-jvm/issues/599), [#602](https://github.com/cucumber/cucumber-jvm/pull/602) lggroapa, Aslak Hellesøy)
* [Core] Fix and improve CamelCaseFunctionNameSanitizer ([#603](https://github.com/cucumber/cucumber-jvm/pull/603) Frieder Bluemle)
* [Android] improve test reports for cucumber-android ([#598](https://github.com/cucumber/cucumber-jvm/pull/598) Sebastian Gröbler)
* [Core] The JSONFormatter should record before hooks in the next scenario ([#570](https://github.com/cucumber/cucumber-jvm/pull/570) Björn Rasmusson)
* [Core, Java] Log a warning when more than one IoC dependency is found in the classpath ([#594](https://github.com/cucumber/cucumber-jvm/pull/594) Ariel Kogan)
* [JUnit,TestNG] Report summaries and `.cucumber/stepdefs.json` in the same way as the CLI (Aslak Hellesøy)

## [1.1.5] (2013-09-14)

* [Core] There are now three ways to override Cucumber Options. (Aslak Hellesøy)
  * `cucumber.options="..."` passed to the JVM with `-Dcucumber.options="..."`.
  * The environment variable `CUCUMBER_OPTIONS="..."`.
  * A `cucumber-jvm.properties` on the `CLASSPATH` with a `cucumber.options="..."` property.
* [Core] Feature paths and `--glue` in `cucumber.options` clobber defaults rather than appending to them. (Aslak Hellesøy)
* [JRuby] The `GEM_PATH` and `RUBY_VERSION` values will be picked up from `cucumber-jvm.properties` instead of `cucumber-jruby.properties` (Aslak Hellesøy).
* [Core] Step Definition and Hook timeout is now a `long` instead of an `int`. (Aslak Hellesøy)
* [Rhino] Before and After hooks support ([#587](https://github.com/cucumber/cucumber-jvm/pull/587) Rui Figueira)
* [Android] Separate CI job for Android. ([#581](https://github.com/cucumber/cucumber-jvm/issues/581), [#584](https://github.com/cucumber/cucumber-jvm/pull/584) Björn Rasmusson)
* [Android] Add support for Dependency Injection via cucumber-picocontainer, cucumber-guice, cucumber-spring etx. (Aslak Hellesøy)
* [TestNG] Java Calculator TestNG example project ([#579](https://github.com/cucumber/cucumber-jvm/pull/579) Dmytro Chyzhykov)
* [Jython] Access to scenario in Before and After hooks ([#582](https://github.com/cucumber/cucumber-jvm/issues/582) Aslak Hellesøy)
* [Core] Replace placeholders in the Scenario Outline title ([#580](https://github.com/cucumber/cucumber-jvm/pull/580), [#510](https://github.com/cucumber/cucumber-jvm/issues/510) Jamie W. Astin)
* [JUnit/Core] `@cucumber.junit.api.Cucumber.Options` is deprecated in favour of `@cucumber.api.CucumberOptions` ([#549](https://github.com/cucumber/cucumber-jvm/issues/549) Aslak Hellesøy)
* [JUnit] Inherit Information of @Cucumber.Options ([#568](https://github.com/cucumber/cucumber-jvm/issues/568) Klaus Bayrhammer)
* [JUnit] JUnitFormatter does not put required name attribute in testsuite root element ([#480](https://github.com/cucumber/cucumber-jvm/pull/480), [#477](https://github.com/cucumber/cucumber-jvm/issues/477) ericmaxwell2003)
* [Core] Output embedded text in HTML report ([#501](https://github.com/cucumber/cucumber-jvm/pull/501) Tom Dunstan)
* [Core] Fix for Lexing Error message not useful ([#519](https://github.com/cucumber/cucumber-jvm/issues/519), [#523](https://github.com/cucumber/cucumber-jvm/pull/523) Alpar Gal)
* [TestNG] New TestNG integration. ([#441](https://github.com/cucumber/cucumber-jvm/issues/441), [#526](https://github.com/cucumber/cucumber-jvm/pull/526) Dmytro Chyzhykov)
* [Core] Implemented rerun formatter. ([#495](https://github.com/cucumber/cucumber-jvm/issues/495), [#524](https://github.com/cucumber/cucumber-jvm/pull/524) Alpar Gal)
* [Java,Needle] New DI engine: Needle. ([#496](https://github.com/cucumber/cucumber-jvm/issues/496), [#500](https://github.com/cucumber/cucumber-jvm/pull/500) Jan Galinski)
* [Core] Bugfix: StringIndexOutOfBoundsException when optional argument not present. ([#394](https://github.com/cucumber/cucumber-jvm/issues/394), [#558](https://github.com/cucumber/cucumber-jvm/pull/558) Guy Burton)
* [Java, Jython] New `--snippet [underscore|camelcase]` option for more control over snippet style. ([#561](https://github.com/cucumber/cucumber-jvm/pull/561), [302](https://github.com/cucumber/cucumber-jvm/pull/302) Márton Mészáros, Aslak Hellesøy)
* [Windows] Use uri instead of path in CucumberFeature ([#562](https://github.com/cucumber/cucumber-jvm/pull/562) Björn Rasmusson)
* [Android] Better example for Cucumber-Android. ([#547](https://github.com/cucumber/cucumber-jvm/issues/547), [#574](https://github.com/cucumber/cucumber-jvm/issues/574) Maximilian Fellner)
* [Android] Use @CucumberOptions instead of @RunWithCucumber. ([#576](https://github.com/cucumber/cucumber-jvm/issues/576) Maximilian Fellner)
* [Android] Deploy a jar for cucumber-android. ([#573](https://github.com/cucumber/cucumber-jvm/issues/573) Maximilian Fellner, Aslak Hellesøy)

## [1.1.4] (2013-08-11)

* [Core] Fixed a bug where `@XStreamConverter` annotations were ignored (Aslak Hellesøy)
* [Android] New Cucumber-Android module ([#525](https://github.com/cucumber/cucumber-jvm/pull/525) Maximilian Fellner).
* [Build] Deploy maven SNAPSHOT versions from Travis ([#517](https://github.com/cucumber/cucumber-jvm/issues/517), [#528](https://github.com/cucumber/cucumber-jvm/pull/528) Tom Dunstan)
* [Core] JUnitFormatter to mark skipped tests as failures in strict mode ([#543](https://github.com/cucumber/cucumber-jvm/pull/543) Björn Rasmusson)
* [Core] Always cancel timeout at the end of a stepdef, even when it fails. ([#540](https://github.com/cucumber/cucumber-jvm/issues/540) irb1s)
* [Groovy] Updated examples to be more explanatory and groovier syntax ([#537](https://github.com/cucumber/cucumber-jvm/pull/522) Quantoid)
* [PicoContainer,Groovy,JRuby,Jython] Not shading maven artifacts any longer. Gem has a shaded jar though. ([#522](https://github.com/cucumber/cucumber-jvm/pull/522) [#518](https://github.com/cucumber/cucumber-jvm/issues/518) Dmytro Chyzhykov, Aslak Hellesøy)
* [Core] The `json-pretty` formatter is gone, and the `json` formatter is pretty!
* [Spring] New awesome Spring port of The Cucumber Book's chapter 14. ([#508](https://github.com/cucumber/cucumber-jvm/pull/508), [#489](https://github.com/cucumber/cucumber-jvm/pull/489) Dmytro Chyzhykov, Pedro Antonio Souza Viegas)
* [Core] Added `Scenario.getSourceTagNames()`, which is needed to make Capybara work with Cucumber-JRuby ([#504](https://github.com/cucumber/cucumber-jvm/issues/504) Aslak Hellesøy)
* [JRuby] Tagged hooks for JRuby ([#467](https://github.com/cucumber/cucumber-jvm/issues/467) Aslak Hellesøy)
* [Spring] Implementation based on SpringJunit4ClassRunner. ([#448](https://github.com/cucumber/cucumber-jvm/issues/448), [#489](https://github.com/cucumber/cucumber-jvm/pull/489) Pedro Antonio Souza Viegas)
* [Core] Bugfix: Generated regex for ? character is incorrect. ([#494](https://github.com/cucumber/cucumber-jvm/issues/494) Aslak Hellesøy)
* [Core] Improve readability with unanchored regular expressions ([#485](https://github.com/cucumber/cucumber-jvm/pull/485), [#466](https://github.com/cucumber/cucumber-jvm/issues/466) Anton)
* [Core] Throw exception when unsupported command line options are used. ([#482](https://github.com/cucumber/cucumber-jvm/pull/482), [#463](https://github.com/cucumber/cucumber-jvm/issues/463) Klaus Bayrhammer)
* [Scala] Release cucumber-scala for the two most recent minor releases (currently 2.10.2 and 2.9.3) ([#432](https://github.com/cucumber/cucumber-jvm/issues/432), [#462](https://github.com/cucumber/cucumber-jvm/pull/462) Chris Turner)
* [Core] JUnitFormatter: Fix indentation, hook handling and support all-steps-first execution ([#556](https://github.com/cucumber/cucumber-jvm/pull/556) Björn Rasmusson)
* [Core] Make the PrettyFormatter work by revering to all-steps-first execution ([#491](https://github.com/cucumber/cucumber-jvm/issues/491), [#557](https://github.com/cucumber/cucumber-jvm/pull/557) Björn Rasmusson)
* [Core] Test case for the PrettyFormatter. ([#544](https://github.com/cucumber/cucumber-jvm/pull/544) Björn Rasmusson)
* [Core/Junit] Print summary at the end of the run. ([#195](https://github.com/cucumber/cucumber-jvm/issues/195), [#536](https://github.com/cucumber/cucumber-jvm/pull/536) Björn Rasmusson)
* [Core/Examples] Return exit code 0 when no features are found, add example java-no-features. ([#567](https://github.com/cucumber/cucumber-jvm/pull/567) Björn Rasmusson, Dmytro Chyzhykov)

## [1.1.3] (2013-03-10)

* [Core] Added accessors to `TableDiffException`. ([#384](https://github.com/cucumber/cucumber-jvm/issues/384) Aslak Hellesøy)
* [Core] Fixed use of formatter to list all step results in JSON output ([#426](https://github.com/cucumber/cucumber-jvm/pull/426) agattiker)
* [Scala] Add support for DataTable and locale-aware type transformations. ([#443](https://github.com/cucumber/cucumber-jvm/issues/443), [#455](https://github.com/cucumber/cucumber-jvm/pull/455) Matthew Lucas)
* [Groovy] Groovy should throw exception if more then one World registred ([#464](https://github.com/cucumber/cucumber-jvm/pull/464), [#458](https://github.com/cucumber/cucumber-jvm/issues/458) Luxor)
* [Core] Diffing tables doesn't work when delta span multiple lines ([#465](https://github.com/cucumber/cucumber-jvm/pull/465) Gilles Philippart)
* [JRuby] `GEM_PATH` and `RUBY_VERSION` can be set in env var, system property or `cucumber-jruby.properties` resource bundle. (Aslak Hellesøy)
* [JRuby] Wrong CompatVersion passed to JRuby when 1.9 is given ([#415](https://github.com/cucumber/cucumber-jvm/issues/415) David Kowis)
* [Core] Custom Formatter/Reporter's `before` and `after` hook weren't run. (Aslak Hellesøy)
* [Clojure] Clojure backend should define HookDefinition.getLocation(boolean detail) ([#461](https://github.com/cucumber/cucumber-jvm/issues/461), [#471](https://github.com/cucumber/cucumber-jvm/pull/471) Nils Wloka)

## [1.1.2] (2013-01-30)

* [Core] Restore ability to diff with another DataTable ([#413](https://github.com/cucumber/cucumber-jvm/pull/413) Gilles Philippart)
* [Core] Executing a test with the --dry-run option does not skip the @Before or @After annotations ([#424](https://github.com/cucumber/cucumber-jvm/issues/424), [#444](https://github.com/cucumber/cucumber-jvm/pull/444) William Powell)
* [Clojure] Updated lein-cucumber version to 1.0.1 ([#414](https://github.com/cucumber/cucumber-jvm/pull/414) Nils Wloka)
* [JUnit] Upgrade to 4.11 ([#322](https://github.com/cucumber/cucumber-jvm/issues/322) [#445](https://github.com/cucumber/cucumber-jvm/pull/445) Petter Måhlén, Aslak Hellesøy)
* [Spring] Upgrade to 3.2.1.RELEASE (Aslak Hellesøy)
* [Core] Strip command line arguments in case people accidentally invoke `cucumber.api.cli.Main` with arguments that have spaces left and right. (Aslak Hellesøy)
* [Core] Implemented `DataTable.equals()` and `DataTable.hashCode()`. (Aslak Hellesøy)
* [Core] Support `DataTable.toTable(List<String[]>)` and `DataTable.toTable(List<Map<String,String>>)` ([#433](https://github.com/cucumber/cucumber-jvm/issues/433), [#434](https://github.com/cucumber/cucumber-jvm/pull/434) Nicholas Albion, Aslak Hellesøy)
* [Core] Formatters and `--dotcucumber` can now write to a file or an URL (via HTTP PUT). This allows easier distribution of reports. (Aslak Hellesøy)
* [JUnit] Added `@Cucumber.Options.dotcucumber`, allowing metadata to be written from JUnit. Useful for code completion. ([#418](https://github.com/cucumber/cucumber-jvm/issues/418) Aslak Hellesøy)
* [Core] Embedded data fails to display in HTML reports due to invalid string passed from HTMLFormatter ([#412](https://github.com/cucumber/cucumber-jvm/issues/412) Aslak Hellesøy)
* [Scala] Upgrade to scala 2.10.0. (Aslak Hellesøy)
* [Scala] Passing Scenario reference in Before and After hooks ([#431](https://github.com/cucumber/cucumber-jvm/pull/431) Anshul Bajpai)
* [Core] RunCukesTest prevents the execution of other tests ([#304](https://github.com/cucumber/cucumber-jvm/issues/304), [#430](https://github.com/cucumber/cucumber-jvm/pull/430) Mishail)
* [Core] Deprecated `cucumber.runtime.PendingException` in favour of `cucumber.api.PendingException`. (Aslak Hellesøy)
* [Core] New `@cucumber.api.Pending` annotation for custom `Exception` classes that will cause a scenario to be `pending` instead of `failed`. ([#427](https://github.com/cucumber/cucumber-jvm/pull/427) agattiker)
* [Core] `--name 'name with spaces in single quotes'` is working ([#379](https://github.com/cucumber/cucumber-jvm/issues/379), [#429](https://github.com/cucumber/cucumber-jvm/pull/429) William Powell)
* [Examples/Spring] Spring Data JPA based repositories. ([#422](https://github.com/cucumber/cucumber-jvm/pull/422) Dmytro Chyzhykov)
* [Examples/Gradle] Added a Gradle example. ([#446](https://github.com/cucumber/cucumber-jvm/pull/446) Ivan Yatskevich, David Kowis)

## [1.1.1] (2012-10-25)

This release bumps the minor version number from 1.0 to 1.1. This is because there are backwards-incompatible changes.
There shouldn't be anything else that breaks than package renames and a few class renames. The reason for these breaking
changes is to make it more obvious what parts of the API are public and what parts are not. From now on, anything in the
`cucumber.api` package and below is public. If you're importing *any* `cucumber.*` packages that don't start with
`cucumber.api` you're using an internal API, and that might still change in future releases. The goal is to have anything
in `cucumber.api` stable from now on, with proper deprecation warnings in case some APIs still need to change.

* [Scala] Up the cucumber-scala Scala dependencies to 2.10.0-RC1 ([#409](https://github.com/cucumber/cucumber-jvm/pull/409) Chris Turner)
* [JRuby] Upgraded to JRuby 1.7.0 (Aslak Hellesøy)
* [JRuby] I18n stepdefs. `require 'cucumber/api/jruby/en'` or other language. ([#177](https://github.com/cucumber/cucumber-jvm/issues/177) Aslak Hellesøy)
* [JRuby] Calling steps from stepefs now uses the `step` method (Aslak Hellesøy)
* [JRuby] World(module) works (Aslak Hellesøy)
* [JRuby] The DSL no longer leaks into global scope (Aslak Hellesøy)
* [Spring] The `@txn` hooks in the `cucumber.runtime.java.spring.hooks` package have order 100. ([398](https://github.com/cucumber/cucumber-jvm/issues/398) Aslak Hellesøy)
* [Java] The `@Order` annotation is replaced with an `order` property on `@Before` and `@After` (Aslak Hellesøy)
* [Core] Make sure all report files are written with UTF-8 encoding ([402](https://github.com/cucumber/cucumber-jvm/issues/402) MIC, Aslak Hellesøy)
* [Core] HTMLFormatter improvements ([375](https://github.com/cucumber/cucumber-jvm/issues/375), [404](https://github.com/cucumber/cucumber-jvm/issues/404), [283](https://github.com/cucumber/cucumber-jvm/issues/283) Aslak Hellesøy)
* [All] Package reorganisation. Only classes under `cucumber.api` are part of the public (stable) API. Classes in other classes are not part of the API and can change. (Aslak Hellesøy)
* [Core] Improved `Transformer` API (Aslak Hellesøy)
* [Java] Renamed `@DateFormat` to `@Format` (Aslak Hellesøy)
* [Core] Fixed a bug where `-Dcucumber.options="--format pretty"` would fail with the JUnit runner. (Aslak Hellesøy).
* [Core] Scenario Transform header being treated like an object (no bugfix, but added explanation) ([#396](https://github.com/cucumber/cucumber-jvm/issues/396) Aslak Hellesøy)
* [Core] TableDiff with list of pojos: camelcase convert of column names to field names ([#385](https://github.com/cucumber/cucumber-jvm/pull/385) mbusik)
* [Core] Added video/ogg mimetype to embedd videos in the HTMLReport ([#390](https://github.com/cucumber/cucumber-jvm/pull/390) Klaus Bayrhammer)
* [Groovy] Generated Groovy step definitions need backslashes to be escaped ([#391](https://github.com/cucumber/cucumber-jvm/issues/391), [#400](https://github.com/cucumber/cucumber-jvm/pull/400), Martin Hauner)
* [Java] The java module (and all other modules) finally compile on JDK 7 and OS X. (David Kowis, Sébastien Le Callonnec, Aslak Hellesøy)
* [Core] The `cucumber.options` System property will no longer completely override all arguments set in `@Cucumber.Options` or
  on the command line. Instead, it will keep those and only override those that are specified in `cucumber.options`.
  Special cases are `--tags`, `--name` and `path:line`, which will override previous tags/names/lines. To override a boolean
  option (options that don't take arguments like `--monochrome`), use the `--no-` counterpart (`--no-monochrome`). ([#388](https://github.com/cucumber/cucumber-jvm/pull/388) Sébastien Le Callonnec, Aslak Hellesøy)

## [1.0.14] (2012-08-20)

(The 1.0.13 release failed half way through)

* [Core] gherkin.jar, gherkin-jvm-deps.jar and cucumber-jvm-deps.jar are embedded inside cucumber-core.jar (to simplify installation) (Aslak Hellesøy)

## [1.0.12] (2012-08-19)

* [Core] No img data in embeddings using both json and html reports ([#339](https://github.com/cucumber/cucumber-jvm/issues/339) Aslak Hellesøy)
* [Core] JUnit assume failures (`AssumptionViolatedException`) behaves in the same way as pending (`cucumber.runtime.PendingException`) ([#359](https://github.com/cucumber/cucumber-jvm/issues/359) Aslak Hellesøy, Kim Saabye Pedersen)
* [Core] Extend url protocols. This makes it possible to load features and glue from within a container such as Arquilian. ([#360](https://github.com/cucumber/cucumber-jvm/issues/360), [#361](https://github.com/cucumber/cucumber-jvm/pull/361) Logan McGrath)
* [Jython] Jython Before/After Annotations ([#362](https://github.com/cucumber/cucumber-jvm/pull/362) Stephen Abrams)
* [Java] Support for delimited lists in step parameters ([#364](https://github.com/cucumber/cucumber-jvm/issues/364), [#371](https://github.com/cucumber/cucumber-jvm/pull/371) Marquis Wang)
* [Groovy] Load `env.groovy` before other glue code files. ([#374](https://github.com/cucumber/cucumber-jvm/pull/374) Tomas Bezdek)
* [Clojure] Add utilities for reading tables ([#376](https://github.com/cucumber/cucumber-jvm/pull/376) rplevy-draker)

## [1.0.11] (2012-07-06)

* [Core] Added a new `@Transform` annotation and an abstract `Transformer` class giving full control over argument transforms.
* [OpenEJB] Remove log4j need for openejb module ([#355](https://github.com/cucumber/cucumber-jvm/pull/355) rmannibucau)
* [JUnit] JUnit report doesn't correctly report errors ([#315](https://github.com/cucumber/cucumber-jvm/issues/315), [#356](https://github.com/cucumber/cucumber-jvm/pull/356) Kevin Cunningham)

## [1.0.10] (2012-06-20)

* [Core] Automatically convert data tables to lists of enums just as is done with classes [#346](https://github.com/cucumber/cucumber-jvm/issues/346)
* [Core] `DataTable.create()` and `TableConverter.toTable()` will omit columns for object fields that are null, *unless columns are explicitly listed*. See [#320](https://github.com/cucumber/cucumber-jvm/pull/320) (Aslak Hellesøy)
* [Core] Table conversion to `List<Map>` converts to a List of Map of String to String. (Aslak Hellesøy)
* [Core] Table conversion to `List<Map<KeyType,ValueType>>` works for enums, dates, strings and primitives. (Aslak Hellesøy)
* [Core] Formatters should report feature paths as relative paths. ([#337](https://github.com/cucumber/cucumber-jvm/issues/337), [#342](https://github.com/cucumber/cucumber-jvm/pull/342) mattharr)
* [Java/Groovy] Step definitions and hooks can now specify a timeout (milliseconds) after which a `TimeoutException` is thrown if the stepdef/hook has not completed.
  Please note that for Groovy, `sleep(int)` is not interruptible, so in order for sleeps to work your code must use `Thread.sleep(int)` ([#343](https://github.com/cucumber/cucumber-jvm/issues/343) Aslak Hellesøy)
* [Java] More explanatary exception if a hook is declared with bad parameter types. (Aslak Hellesøy)
* [Core/JUnit] JUnit report has time reported as seconds instead of millis. ([#347](https://github.com/cucumber/cucumber-jvm/issues/347) Aslak Hellesøy)
* [Core] List legal enum values if conversion fails ([#344](https://github.com/cucumber/cucumber-jvm/issues/344) Aslak Hellesøy)
* [Weld] Added workaround for [WELD-1119](https://issues.jboss.org/browse/WELD-1119) when running on single core machines. (Aslak Hellesøy)

## [1.0.9] (2012-06-08)

* [Core] Exceptions thrown from a step definition are no longer wrapped in CucumberException. (Aslak Hellesøy)
* [Core] Fixed regression: PendingException was causing steps to fail instead of pending. ([#328](https://github.com/cucumber/cucumber-jvm/issues/328) Aslak Hellesøy)
* [Java] Missing String.format parameters in DefaultJavaObjectFactory ([#336](https://github.com/cucumber/cucumber-jvm/issues/336) paulkrause88, Aslak Hellesøy)
* [Core] Exceptions being swallowed if reported in a Hook ([#133](https://github.com/cucumber/cucumber-jvm/issues/133) David Kowis, Aslak Hellesøy)
* [Core] Added `DataTable.asMaps()` and made all returned lists immutable. (Aslak Hellesøy).
* [Java] The java-helloworld example has a simple example illustrating data tables and doc strings. (Aslak Hellesøy).
* [Core] Run scenarios/features by name ([#233](https://github.com/cucumber/cucumber-jvm/issues/233), [#323](https://github.com/cucumber/cucumber-jvm/pull/323) Klaus Bayrhammer)
* [Jython] Added missing `self` argument in Jython snippets. ([#324](https://github.com/cucumber/cucumber-jvm/issues/324) Aslak Hellesøy)
* [Scala] Fixed regression from v1.0.6 in Scala module - glue code wasn't loaded at all. ([#321](https://github.com/cucumber/cucumber-jvm/issues/321) Aslak Hellesøy)

## [1.0.8] (2012-05-17)

* [Core] Ability to create `DataTable` objects from a List of objects while specifying what header columns (fields) to use (Aslak Hellesøy)
* [Core] `table.diff(listOfPojos)` no longer spuriously fails because of pseudo-random column/field ordering (Aslak Hellesøy)
* [Core] Tables with empty cells make the column disappear ([#320](https://github.com/cucumber/cucumber-jvm/pull/320) Aslak Hellesøy, Gilles Philippart)
* [Java] Add 'throws Throwable' to generated Java stepdef snippets ([#318](https://github.com/cucumber/cucumber-jvm/issues/318), [#319](https://github.com/cucumber/cucumber-jvm/pull/319) Petter Måhlén)
* [Core] Remove forced UTC timezone. ([#317](https://github.com/cucumber/cucumber-jvm/pull/317) Gilles Philippart)
* [Core] Options (Command line or `@Cucumber.Options`) can be overriden with the `cucumber.options` system property. (Aslak Hellesøy)

## [1.0.7] (2012-05-10)

* [Java] cucumber-java lazily creates instances, just like the other DI containers. (Aslak Hellesøy)
* [Core] Throw an exception if a glue or feature path doesn't exist (i.e. neither file nor directory) (Aslak Hellesøy)

## [1.0.6] (2012-05-03)

* [JUnit] Scenarios with skipped, pending or undefined steps show up as yellow in IDEA and Eclipse (They used to be green while the steps were yellow). (Aslak Hellesøy)
* [Core] Loading features and glue code from the `CLASSPATH` can be done with `classpath:my/path` ([#312](https://github.com/cucumber/cucumber-jvm/issues/312) Aslak Hellesøy)
* [Clojure] Clojure example can't find cuke_steps.clj ([#291](https://github.com/cucumber/cucumber-jvm/issues/291), [#309](https://github.com/cucumber/cucumber-jvm/pull/309) Nils Wloka)

## [1.0.4] (2012-04-23)

* [Core] Ability to specify line numbers: `@Cucumber.Options(features = "my/nice.feature:2:10")` ([#234](https://github.com/cucumber/cucumber-jvm/issues/234) Aslak Hellesøy)
* [WebDriver] Improved example that shows how to reuse a driver for the entire JVM. (Aslak Hellesøy)
* [Core] Allow custom @XStreamConverter to be used on regular arguments - not just table arguments. (Aslak Hellesøy)
* [Groovy] fixed & simplified groovy step snippets ([#303](https://github.com/cucumber/cucumber-jvm/pull/303) Martin Hauner)
* [Java] Detect subclassing in glue code and report to the user that it's illegal. ([#301](https://github.com/cucumber/cucumber-jvm/issues/301) Aslak Hellesøy)
* [Core] Friendlier error message when XStream fails to assign null to primitive fields ([#296](https://github.com/cucumber/cucumber-jvm/issues/296) Aslak Hellesøy)

## [1.0.3] (2012-04-19)

* [Core] Friendlier error message when XStream fails conversion ([#296](https://github.com/cucumber/cucumber-jvm/issues/296) Aslak Hellesøy)
* [Core] Empty strings from matched steps and table cells are converted to `null`. This means boxed types must be used if you intend to have empty strings. (Aslak Hellesøy)
* [Core] Implement --strict ([#196](https://github.com/cucumber/cucumber-jvm/issues/196), [#284](https://github.com/cucumber/cucumber-jvm/pull/284) Klaus Bayrhammer)
* [Clojure] Cucumber-clojure adding after hook to before ([#294](https://github.com/cucumber/cucumber-jvm/pull/294) Daniel E. Renfer)
* [Java] Show code source for Java step definitions in case of duplicates or ambiguous stepdefs. (Aslak Hellesøy).
* [Groovy] Arity mismatch can be avoided by explicitly declaring an empty list of closure parameters. ([#297](https://github.com/cucumber/cucumber-jvm/issues/297) Aslak Hellesøy)
* [Core] Added DataTable.toTable(List<?> other) for creating a new table. Handy for printing a table when diffing isn't helpful. (Aslak Hellesøy)

## [1.0.2] (2012-04-03)

* [Java] Snippets using a table have a hint about how to use List<YourClass>. (Aslak Hellesøy)
* [Java] Don't convert paths to package names - instead throw an exception. This helps people avoid mistakes. (Aslak Hellesøy)
* [Scala] Fixed generated Scala snippets ([#282](https://github.com/cucumber/cucumber-jvm/pull/282) pawel-s)
* [JUnit] Automatically turn off ANSI colours when launched from IDEA. (Aslak Hellesøy)

## [1.0.1] (2012-03-29)

* [Clojure] Fix quoting of generated Clojure snippets ([#277](https://github.com/cucumber/cucumber-jvm/pull/277) Michael van Acken)
* [Guice] Guice in multi module/class loader setup ([#278](https://github.com/cucumber/cucumber-jvm/pull/278) Matt Nathan)
* [JUnit] Background steps show up correctly in IntelliJ ([#276](https://github.com/cucumber/cucumber-jvm/issues/276) Aslak Hellesøy)

## [1.0.0] (2012-03-27)

* [Docs] Added Cuke4Duke migration notes to README ([#239](https://github.com/cucumber/cucumber-jvm/pull/239) coldbloodedtx)
* [Core] Added --monochrome flag, allowing monochrome output for certain formatters ([#221](https://github.com/cucumber/cucumber-jvm/issues/221) Aslak Hellesøy)
* [Core] Added a usage formatter ([#207](https://github.com/cucumber/cucumber-jvm/issues/207), [#214](https://github.com/cucumber/cucumber-jvm/pull/214) Klaus Bayrhammer)
* [Core] JavaScript-Error in HTML-Report when using ScenarioResult.write ([#254](https://github.com/cucumber/cucumber-jvm/issues/254) Aslak Hellesøy)
* [Java] Add support for enums in stepdefs ([#217](https://github.com/cucumber/cucumber-jvm/issues/217), [#240](https://github.com/cucumber/cucumber-jvm/pull/240) Gilles Philippart)
* [Core] Help text for CLI. ([#142](https://github.com/cucumber/cucumber-jvm/issues/142) Aslak Hellesøy)
* [JUnit] Eclipse JUnit reports inaccurate run count ([#263](https://github.com/cucumber/cucumber-jvm/issues/263), [#274](https://github.com/cucumber/cucumber-jvm/pull/274) dgradl)

## [1.0.0.RC24] (2012-03-22)

* [Core] Understandable error message if a formatter needs output location. ([#148](https://github.com/cucumber/cucumber-jvm/issues/148), [#232](https://github.com/cucumber/cucumber-jvm/issues/232), [#269](https://github.com/cucumber/cucumber-jvm/issues/269) Aslak Hellesøy)
* [JUnit] Running with JUnit uses a null formatter by default (instead of a progress formatter). (Aslak Hellesøy)
* [Clojure] Fix release artifacts so cucumber-clojure can be released. ([#270](https://github.com/cucumber/cucumber-jvm/issues/270) Aslak Hellesøy)
* [Java] The @Pending annotation no longer exists. Throw a PendingException instead ([#271](https://github.com/cucumber/cucumber-jvm/issues/271) Aslak Hellesøy)

## [1.0.0.RC23] (2012-03-20)

* [JUnit] CucumberException when running Cucumber with Jacoco code coverage ([#258](https://github.com/cucumber/cucumber-jvm/issues/258) Jan Stamer, Aslak Hellesøy)
* [Scala] Scala Javadoc problems with build ([#231](https://github.com/cucumber/cucumber-jvm/issues/231) Aslak Hellesøy)

## [1.0.0.RC22] (2012-03-20)

* [Java] Snippets for DataTable include a hint about using List<YourType>, so people discover this neat technique (Aslak Hellesøy)
* [Core] Support DocString and DataTable in generated snippets ([#227](https://github.com/cucumber/cucumber-jvm/issues/227) Aslak Hellesøy)
* [Core] Fix broken --tags option (and get rid of JCommander for CLI parsing). ([#266](https://github.com/cucumber/cucumber-jvm/issues/266) Aslak Hellesøy)
* [Clojure] Make Clojure DSL syntax cleaner ([#244](https://github.com/cucumber/cucumber-jvm/issues/244) [#267](https://github.com/cucumber/cucumber-jvm/pull/267) rplevy-draker)
* [Clojure] Native Clojure backend ([#138](https://github.com/cucumber/cucumber-jvm/pull/138) [#265](https://github.com/cucumber/cucumber-jvm/pull/265) Kevin Downey, Nils Wloka)
* [JUnit] Added `format` attribute to `@Cucumber.Options` (Aslak Hellesøy)

## [1.0.0.RC21] (2012-03-18)

* [Core] Ignore duplicate features instead of throwing exception. ([#259](https://github.com/cucumber/cucumber-jvm/issues/259) Aslak Hellesøy)
* [Core] Wrong message when runner on a non existing tag on feature ([#245](https://github.com/cucumber/cucumber-jvm/issues/245) Aslak Hellesøy, Jérémy Goupil)
* [Groovy, JRuby, Rhino] Make sure UTF-8 encoding is used everywhere ([#251](https://github.com/cucumber/cucumber-jvm/issues/251) Aslak Hellesøy)
* [Core, Cloure] Fixed StepDefinitionMatch to work with StepDefinitions that return null for getParameterTypes ([#250](https://github.com/cucumber/cucumber-jvm/issues/250), [#255](https://github.com/cucumber/cucumber-jvm/pull/255) Nils Wloka)
* [Java] Open up the `JavaBackend` API to ease integration from other tools ([#257](https://github.com/cucumber/cucumber-jvm/pull/257) Aslak Hellesøy).
* [Java] Inheritance in glue classes (stepdefs and hooks) is no longer supported - it causes too many problems. (Aslak Hellesøy).
* [JUnit] `@Cucumber.Options` annotation replaces `@Feature` annotation ([#160](https://github.com/cucumber/cucumber-jvm/issues/160) Aslak Hellesøy)
* [Spring] Slow Spring context performance ([#241](https://github.com/cucumber/cucumber-jvm/issues/241), [#242](https://github.com/cucumber/cucumber-jvm/pull/242) Vladimir Klyushnikov)
* [Core] Support for java.util.Calendar arguments in stepdefs. (Aslak Hellesøy)

## [1.0.0.RC20] (2012-02-29)

* [JUnit] Improved JUnit runner. ([#107](https://github.com/cucumber/cucumber-jvm/issues/107), [#211](https://github.com/cucumber/cucumber-jvm/issues/211), [#216](https://github.com/cucumber/cucumber-jvm/pull/216) Giso Deutschmann)
* [Core] Stacktrace filtering filters away too much. ([#228](https://github.com/cucumber/cucumber-jvm/issues/228) Aslak Hellesøy)
* [Groovy] Fix native Groovy cucumber CLI ([#212](https://github.com/cucumber/cucumber-jvm/issues/212) Martin Hauner)
* [Core] Indeterministic feature ordering on Unix ([#224](https://github.com/cucumber/cucumber-jvm/issues/224) hutchy2570)
* [JUnit] New JUnitFormatter (--format junit) that outputs Ant-style JUnit XML. ([#226](https://github.com/cucumber/cucumber-jvm/pull/226), [#171](https://github.com/cucumber/cucumber-jvm/issues/171) Vladimir Miguro)

## [1.0.0.RC16] (2012-02-20)

* [Core] Embed text and images in reports. ([#205](https://github.com/cucumber/cucumber-jvm/issues/205) Aslak Hellesøy)
* [Core] Detect duplicate step definitions. (Aslak Hellesøy)
* [Java] Auto-generated step definitions should escape dollar signs / other regex chars ([#204](https://github.com/cucumber/cucumber-jvm/issues/204), [#215](https://github.com/cucumber/cucumber-jvm/pull/215) Ian Dees)
* [Core] Scenario Outlines work with tagged hooks. ([#209](https://github.com/cucumber/cucumber-jvm/issues/209), [#210](https://github.com/cucumber/cucumber-jvm/issues/210) Aslak Hellesøy)
* [Spring] Allowed customization of Spring step definitions context ([#203](https://github.com/cucumber/cucumber-jvm/pull/203) Vladimir Klyushnikov)
* [Core] Ambiguous step definitions don't cause Cucumber to blow up, they just fail the step. (Aslak Hellesøy)
* [Java] Fixed NullPointerException in ClasspathMethodScanner ([#201](https://github.com/cucumber/cucumber-jvm/pull/201) Vladimir Klyushnikov)
* [Groovy] Compiled Groovy stepdef scripts are found as well as source ones (Aslak Hellesøy)
* [Jython] I18n translations for most languages. Languages that can't be transformed to ASCII are excluded. ([#176](https://github.com/cucumber/cucumber-jvm/issues/176), [#197](https://github.com/cucumber/cucumber-jvm/pull/197) Stephen Abrams)

## [1.0.0.RC15] (2012-02-07)

* [Java] You must use `cucumber.runtime.xstream` instead of `com.thoughtworks.xstream` for custom converters.
* [Core] XStream and Diffutils are now packaged inside the cucumber-core jar under new package names. ([#179](https://github.com/cucumber/cucumber-jvm/issues/179) Aslak Hellesøy)
* [Core] Fail if no features are found ([#163](https://github.com/cucumber/cucumber-jvm/issues/163) Aslak Hellesøy)
* [Core] Fail if duplicate features are detected ([#165](https://github.com/cucumber/cucumber-jvm/issues/165) Aslak Hellesøy)

## [1.0.0.RC14] (2012-02-06)

* [Core] HTML formatter produces invalid page if no features ([#191](https://github.com/cucumber/cucumber-jvm/issues/191) Paolo Ambrosio)
* [Core] i18n java snippets for undefined steps are always generated with @Given annotation ([#184](https://github.com/cucumber/cucumber-jvm/issues/184) Vladimir Klyushnikov)
* [JUnit] Enhanced JUnit Exception Reporting ([#185](https://github.com/cucumber/cucumber-jvm/pull/185) Klaus Bayrhammer)
* [Guice] Constructor dependency resolution causes errors in GuiceFactory ([#189](https://github.com/cucumber/cucumber-jvm/issues/189) Matt Nathan)

## [1.0.0.RC13] (2012-01-26)

* [Clojure] Fixed hooks ([#175](https://github.com/cucumber/cucumber-jvm/pull/175) Ronaldo M. Ferraz)
* [Core] Properly flush and close formatters ([#173](https://github.com/cucumber/cucumber-jvm/pull/173) Aslak Hellesøy, David Kowis)
* [Core] Use Gherkin's internal Gson (Aslak Hellesøy)
* [JUnit] Better reporting of Before and After blocks (Aslak Hellesøy)
* [Core] Bugfix: Scenario Outlines failing ([#170](https://github.com/cucumber/cucumber-jvm/issues/170) David Kowis, Aslak Hellesøy)
* [OpenEJB] It's back (was excluded from previous releases because it depended on unreleased libs). (Aslak Hellesøy)

## [1.0.0.RC12] (2012-01-23)

* [JUnit] Tagged hooks are executed properly (Aslak Hellesøy)
* [JRuby] Better support for World blocks ([#166](https://github.com/cucumber/cucumber-jvm/pull/166) David Kowis)
* [Java] GluePath can be a package name ([#164](https://github.com/cucumber/cucumber-jvm/issues/164) Aslak Hellesøy)
* [Build] Fixed subtle path issues on Windows
* [Build] Fixed Build Failure: Cucumber-JVM: Scala (FAILURE) ([#167](https://github.com/cucumber/cucumber-jvm/issues/167) Aslak Hellesøy)

## [1.0.0.RC11] (2012-01-21)

* [Build] The build is Maven-based again. It turned out to be the best choice.
* [Scala] The Scala module is back to life. ([#154](https://github.com/cucumber/cucumber-jvm/issues/154) Jon-Anders Teigen)
* [Build] The build should work on Windows again. ([#154](https://github.com/cucumber/cucumber-jvm/issues/154) Aslak Hellesøy)

## 1.0.0.RC6 (2012-01-17)

* [Build] Maven pom.xml files are back (generated from ivy.xml). Ant+Ivy still needed for bootstrapping.

## 1.0.0.RC5 (2012-01-17)

* [Clojure] Snippets use single quote instead of double quote for comments.
* [All] Stepdefs in jars were not loaded correctly on Windows. ([#139](https://github.com/cucumber/cucumber-jvm/issues/139))
* [Build] Fixed repeated Ant builds. ([#141](https://github.com/cucumber/cucumber-jvm/issues/141))
* [Build] Push to local maven repo. ([#143](https://github.com/cucumber/cucumber-jvm/issues/143))

## 1.0.0.RC4 (2012-01-16)

* [Build] Fixed transitive dependencies in POM files. ([#140](https://github.com/cucumber/cucumber-jvm/issues/140))
* [Build] Use a dot (not a hyphen) in RC version names. Required for JRuby gem.
* [Build] Started tagging repo after release.

## 1.0.0-RC3 (2012-01-14)

* First proper release

<!-- Releases -->
[Unreleased]: https://github.com/cucumber/cucumber-jvm/compare/v6.11.0...main
[6.11.0]:  https://github.com/cucumber/cucumber-jvm/compare/v6.10.4...v6.11.0
[6.10.4]:  https://github.com/cucumber/cucumber-jvm/compare/v6.10.3...v6.10.4
[6.10.3]:  https://github.com/cucumber/cucumber-jvm/compare/v6.10.2...v6.10.3
[6.10.2]:  https://github.com/cucumber/cucumber-jvm/compare/v6.10.1...v6.10.2
[6.10.1]:  https://github.com/cucumber/cucumber-jvm/compare/v6.10.0...v6.10.1
[6.10.0]:  https://github.com/cucumber/cucumber-jvm/compare/v6.9.1...v6.10.0
[6.9.1]:  https://github.com/cucumber/cucumber-jvm/compare/v6.9.0...v6.9.1
[6.9.0]:  https://github.com/cucumber/cucumber-jvm/compare/v6.8.2...v6.9.0
[6.8.2]:  https://github.com/cucumber/cucumber-jvm/compare/v6.8.1...v6.8.2
[6.8.1]:  https://github.com/cucumber/cucumber-jvm/compare/v6.8.0...v6.8.1
[6.8.0]:  https://github.com/cucumber/cucumber-jvm/compare/v6.7.0...v6.8.0
[6.7.0]:  https://github.com/cucumber/cucumber-jvm/compare/v6.6.1...v6.7.0
[6.6.1]:  https://github.com/cucumber/cucumber-jvm/compare/v6.6.0...v6.6.1
[6.6.0]:  https://github.com/cucumber/cucumber-jvm/compare/v6.5.1...v6.6.0
[6.5.1]:  https://github.com/cucumber/cucumber-jvm/compare/v6.5.0...v6.5.1
[6.5.0]:  https://github.com/cucumber/cucumber-jvm/compare/v6.4.0...v6.5.0
[6.4.0]:  https://github.com/cucumber/cucumber-jvm/compare/v6.3.0...v6.4.0
[6.3.0]:  https://github.com/cucumber/cucumber-jvm/compare/v6.2.2...v6.3.0
[6.2.2]:  https://github.com/cucumber/cucumber-jvm/compare/v6.2.1...v6.2.2
[6.2.1]:  https://github.com/cucumber/cucumber-jvm/compare/v6.2.0...v6.2.1
[6.2.0]:  https://github.com/cucumber/cucumber-jvm/compare/v6.1.2...v6.2.0
[6.1.2]:  https://github.com/cucumber/cucumber-jvm/compare/v6.1.1...v6.1.2
[6.1.1]:  https://github.com/cucumber/cucumber-jvm/compare/v6.1.0...v6.1.1
[6.1.0]:  https://github.com/cucumber/cucumber-jvm/compare/v6.0.0...v6.1.0
[6.0.0]:  https://github.com/cucumber/cucumber-jvm/compare/v6.0.0-RC2...v6.0.0
[6.0.0-RC2]:  https://github.com/cucumber/cucumber-jvm/compare/v6.0.0-RC1...v6.0.0-RC2
[6.0.0-RC1]:  https://github.com/cucumber/cucumber-jvm/compare/v5.7.0...v6.0.0-RC1
[5.7.0]:  https://github.com/cucumber/cucumber-jvm/compare/v5.6.0...v5.7.0
[5.6.0]:  https://github.com/cucumber/cucumber-jvm/compare/v5.5.0...v5.6.0
[5.5.0]:  https://github.com/cucumber/cucumber-jvm/compare/v5.4.2...v5.5.0
[5.4.2]:  https://github.com/cucumber/cucumber-jvm/compare/v5.4.1...v5.4.2
[5.4.1]:  https://github.com/cucumber/cucumber-jvm/compare/v5.4.0...v5.4.1
[5.4.0]:  https://github.com/cucumber/cucumber-jvm/compare/v5.3.0...v5.4.0
[5.3.0]:  https://github.com/cucumber/cucumber-jvm/compare/v5.2.0...v5.3.0
[5.2.0]:  https://github.com/cucumber/cucumber-jvm/compare/v5.1.3...v5.2.0
[5.1.3]:  https://github.com/cucumber/cucumber-jvm/compare/v5.1.2...v5.1.3
[5.1.2]:  https://github.com/cucumber/cucumber-jvm/compare/v5.1.1...v5.1.2
[5.1.1]:  https://github.com/cucumber/cucumber-jvm/compare/v5.1.0...v5.1.1
[5.1.0]:  https://github.com/cucumber/cucumber-jvm/compare/v5.0.0...v5.1.0
[5.0.0]:  https://github.com/cucumber/cucumber-jvm/compare/v5.0.0-RC4...v5.0.0
[5.0.0-RC4]:  https://github.com/cucumber/cucumber-jvm/compare/v5.0.0-RC3...v5.0.0-RC4
[5.0.0-RC4]:  https://github.com/cucumber/cucumber-jvm/compare/v5.0.0-RC3...v5.0.0-RC4
[5.0.0-RC3]:  https://github.com/cucumber/cucumber-jvm/compare/v5.0.0-RC2...v5.0.0-RC3
[5.0.0-RC2]:  https://github.com/cucumber/cucumber-jvm/compare/v5.0.0-RC1...v5.0.0-RC2
[5.0.0-RC1]:  https://github.com/cucumber/cucumber-jvm/compare/v4.7.1...v5.0.0-RC1
[4.8.1]:      https://github.com/cucumber/cucumber-jvm/compare/v4.8.0...v4.8.1
[4.8.0]:      https://github.com/cucumber/cucumber-jvm/compare/v4.7.4...v4.8.0
[4.7.4]:      https://github.com/cucumber/cucumber-jvm/compare/v4.7.3...v4.7.4
[4.7.3]:      https://github.com/cucumber/cucumber-jvm/compare/v4.7.2...v4.7.3
[4.7.2]:      https://github.com/cucumber/cucumber-jvm/compare/v4.7.1...v4.7.2
[4.7.1]:      https://github.com/cucumber/cucumber-jvm/compare/v4.7.0...v4.7.1
[4.7.0]:      https://github.com/cucumber/cucumber-jvm/compare/v4.6.0...v4.7.0
[4.6.0]:      https://github.com/cucumber/cucumber-jvm/compare/v4.5.4...v4.6.0
[4.5.4]:      https://github.com/cucumber/cucumber-jvm/compare/v4.5.3...v4.5.4
[4.5.3]:      https://github.com/cucumber/cucumber-jvm/compare/v4.5.2...v4.5.3
[4.5.2]:      https://github.com/cucumber/cucumber-jvm/compare/v4.5.1...v4.5.2
[4.5.1]:      https://github.com/cucumber/cucumber-jvm/compare/v4.5.0...v4.5.1
[4.5.0]:      https://github.com/cucumber/cucumber-jvm/compare/v4.4.0...v4.5.0
[4.4.0]:      https://github.com/cucumber/cucumber-jvm/compare/v4.3.1...v4.4.0
[4.3.1]:      https://github.com/cucumber/cucumber-jvm/compare/v4.3.0...v4.3.1
[4.3.0]:      https://github.com/cucumber/cucumber-jvm/compare/v4.2.6...v4.3.0
[4.2.6]:      https://github.com/cucumber/cucumber-jvm/compare/v4.2.5...v4.2.6
[4.2.5]:      https://github.com/cucumber/cucumber-jvm/compare/v4.2.4...v4.2.5
[4.2.4]:      https://github.com/cucumber/cucumber-jvm/compare/v4.2.3...v4.2.4
[4.2.3]:      https://github.com/cucumber/cucumber-jvm/compare/v4.2.2...v4.2.3
[4.2.2]:      https://github.com/cucumber/cucumber-jvm/compare/v4.2.1...v4.2.2
[4.2.1]:      https://github.com/cucumber/cucumber-jvm/compare/v4.2.0...v4.2.1
[4.2.0]:      https://github.com/cucumber/cucumber-jvm/compare/v4.1.1...v4.2.0
[4.1.1]:      https://github.com/cucumber/cucumber-jvm/compare/v4.1.0...v4.1.1
[4.1.0]:      https://github.com/cucumber/cucumber-jvm/compare/v4.0.2...v4.1.0
[4.0.2]:      https://github.com/cucumber/cucumber-jvm/compare/v4.0.1...v4.0.2
[4.0.1]:      https://github.com/cucumber/cucumber-jvm/compare/v4.0.0...v4.0.1
[4.0.0]:      https://github.com/cucumber/cucumber-jvm/compare/v3.0.2...v4.0.0
[3.0.2]:      https://github.com/cucumber/cucumber-jvm/compare/v3.0.1...v3.0.2
[3.0.1]:      https://github.com/cucumber/cucumber-jvm/compare/v3.0.0...v3.0.1
[3.0.0]:      https://github.com/cucumber/cucumber-jvm/compare/v2.4.0...v3.0.0
[2.4.0]:      https://github.com/cucumber/cucumber-jvm/compare/v2.3.1...v2.4.0
[2.3.1]:      https://github.com/cucumber/cucumber-jvm/compare/v2.3.0...v2.3.1
[2.3.0]:      https://github.com/cucumber/cucumber-jvm/compare/v2.2.0...v2.3.0
[2.2.0]:      https://github.com/cucumber/cucumber-jvm/compare/v2.1.0...v2.2.0
[2.1.0]:      https://github.com/cucumber/cucumber-jvm/compare/v2.0.1...v2.1.0
[2.0.1]:      https://github.com/cucumber/cucumber-jvm/compare/v2.0.0...v2.0.1
[2.0.0]:      https://github.com/cucumber/cucumber-jvm/compare/v1.2.5...v2.0.0
[1.2.6]:      https://github.com/cucumber/cucumber-jvm/compare/v1.2.5...v1.2.6
[1.2.5]:      https://github.com/cucumber/cucumber-jvm/compare/v1.2.4...v1.2.5
[1.2.4]:      https://github.com/cucumber/cucumber-jvm/compare/v1.2.3...v1.2.4
[1.2.3]:      https://github.com/cucumber/cucumber-jvm/compare/v1.2.2...v1.2.3
[1.2.2]:      https://github.com/cucumber/cucumber-jvm/compare/v1.2.0...v1.2.2
[1.2.0]:      https://github.com/cucumber/cucumber-jvm/compare/v1.1.8...v1.2.0
[1.1.8]:      https://github.com/cucumber/cucumber-jvm/compare/v1.1.7...v1.1.8
[1.1.7]:      https://github.com/cucumber/cucumber-jvm/compare/v1.1.6...v1.1.7
[1.1.6]:      https://github.com/cucumber/cucumber-jvm/compare/v1.1.5...v1.1.6
[1.1.5]:      https://github.com/cucumber/cucumber-jvm/compare/v1.1.4...v1.1.5
[1.1.4]:      https://github.com/cucumber/cucumber-jvm/compare/v1.1.3...v1.1.4
[1.1.3]:      https://github.com/cucumber/cucumber-jvm/compare/v1.1.2...v1.1.3
[1.1.2]:      https://github.com/cucumber/cucumber-jvm/compare/v1.1.1...v1.1.2
[1.1.1]:      https://github.com/cucumber/cucumber-jvm/compare/v1.0.14...1.1.1
[1.0.14]:     https://github.com/cucumber/cucumber-jvm/compare/v1.0.12...v1.0.14
[1.0.12]:     https://github.com/cucumber/cucumber-jvm/compare/v1.0.11...v1.0.12
[1.0.11]:     https://github.com/cucumber/cucumber-jvm/compare/v1.0.10...v1.0.11
[1.0.10]:     https://github.com/cucumber/cucumber-jvm/compare/v1.0.9...v1.0.10
[1.0.9]:      https://github.com/cucumber/cucumber-jvm/compare/v1.0.8...v1.0.9
[1.0.8]:      https://github.com/cucumber/cucumber-jvm/compare/v1.0.7...v1.0.8
[1.0.7]:      https://github.com/cucumber/cucumber-jvm/compare/v1.0.6...v1.0.7
[1.0.6]:      https://github.com/cucumber/cucumber-jvm/compare/v1.0.4...v1.0.6
[1.0.4]:      https://github.com/cucumber/cucumber-jvm/compare/v1.0.3...v1.0.4
[1.0.3]:      https://github.com/cucumber/cucumber-jvm/compare/v1.0.2...v1.0.3
[1.0.2]:      https://github.com/cucumber/cucumber-jvm/compare/v1.0.1...v1.0.2
[1.0.1]:      https://github.com/cucumber/cucumber-jvm/compare/v1.0.0...v1.0.1
[1.0.0]:      https://github.com/cucumber/cucumber-jvm/compare/v1.0.0.RC24...v1.0.0
[1.0.0.RC24]: https://github.com/cucumber/cucumber-jvm/compare/v1.0.0.RC23...v1.0.0.RC24
[1.0.0.RC23]: https://github.com/cucumber/cucumber-jvm/compare/v1.0.0.RC22...v1.0.0.RC23
[1.0.0.RC22]: https://github.com/cucumber/cucumber-jvm/compare/v1.0.0.RC21...v1.0.0.RC22
[1.0.0.RC21]: https://github.com/cucumber/cucumber-jvm/compare/v1.0.0.RC20...v1.0.0.RC21
[1.0.0.RC20]: https://github.com/cucumber/cucumber-jvm/compare/v1.0.0.RC16...v1.0.0.RC20
[1.0.0.RC16]: https://github.com/cucumber/cucumber-jvm/compare/v1.0.0.RC15...v1.0.0.RC16
[1.0.0.RC15]: https://github.com/cucumber/cucumber-jvm/compare/v1.0.0.RC14...v1.0.0.RC15
[1.0.0.RC14]: https://github.com/cucumber/cucumber-jvm/compare/v1.0.0.RC13...v1.0.0.RC14
[1.0.0.RC13]: https://github.com/cucumber/cucumber-jvm/compare/v1.0.0.RC12...v1.0.0.RC13
[1.0.0.RC12]: https://github.com/cucumber/cucumber-jvm/compare/v1.0.0.RC11...v1.0.0.RC12
[1.0.0.RC11]: https://github.com/cucumber/cucumber-jvm/compare/v1.0.0.RC6...v1.0.0.RC11
[1.0.0.RC6]:  https://github.com/cucumber/cucumber-jvm/compare/v1.0.0.RC6...v1.0.0.RC6
[1.0.0.RC5]:  https://github.com/cucumber/cucumber-jvm/compare/v1.0.0.RC6...v1.0.0.RC5
[1.0.0.RC4]:  https://github.com/cucumber/cucumber-jvm/compare/v1.0.0.RC6...v1.0.0.RC4
[1.0.0-RC3]:  https://github.com/cucumber/cucumber-jvm/compare/v1.0.0.RC6...v1.0.0.RC3<|MERGE_RESOLUTION|>--- conflicted
+++ resolved
@@ -5,51 +5,58 @@
 and this project adheres to [Semantic Versioning](http://semver.org/).
 
 ----
-## [Unreleased] (In Git)
-
-### Added
- * [Java] Added `BeforeAll` and `AfterAll` hooks ([cucumber/#1876](https://github.com/cucumber/cucumber/pull/1876) M.P. Korstanje)
-
-### Changed
- * [Core] Updated Cucumber Expressions to v11 ([cucumber/#711](https://github.com/cucumber/cucumber/pull/771) M.P. Korstanje)
-   - Fixes various ambiguities and bugs in the way Cucumber expressions are parsed and transformed into regular expressions
-   - May break Cucumber expressions that depend on these ambiguities
- * [Core] Removed incorrect ISO 639-1 code for Telugu language ([cucumber/#1238](https://github.com/cucumber/cucumber/pull/1238) Nvmkpk)
-   - Change imports of `io.cucumber.java.tl.*` to `io.cucumber.java.te.*`
-   - Change imports of `io.cucumber.java8.Tl` to `io.cucumber.java.Te`
-   - Change `# language: tl` to `# language: te` 
- * [Core] Deprecated the `Summary` plugin interface for removal.
-   - Removed the `default_summary` and `null_summary` plugins
-   - The `summary` plugin is enabled default when using the CLI. Use `--no-summary` to disable.
-   - The `progress` formatter is no longer enabled by default on CLI. Use `--plugin progress` to enable.
- * [Core] Use transformer for all `DataTable.asX` methods. ([#2262](https://github.com/cucumber/cucumber-jvm/issues/2262) [cucumber/#1419](https://github.com/cucumber/cucumber/pull/1419) M.P. Korstanje)
-   - To retain the old behaviour:
-     - Replace `DataTable.asList()` with -> `DataTable.values()`
-     - Replace `DataTable.asLists()` with -> `DataTable.cells()`
-     - Replace `DataTable.asMaps()` with -> `DataTable.entries()`
- * [TestNG] Automatically pick up properties from `testng.xml` ([#2354](https://github.com/cucumber/cucumber-jvm/pull/2354) M.P. Korstanje, Gayan Sandaruwan)
- * [Core] Pretty formatter to print step DataTables ([#2330](https://github.com/cucumber/cucumber-jvm/pull/2330) Arty Sidorenko)
+## [Unreleased v7.x.x] (In Git)
+
+### Added
+* [Java] Added `BeforeAll` and `AfterAll` hooks ([cucumber/#1876](https://github.com/cucumber/cucumber/pull/1876) M.P. Korstanje)
+
+### Changed
+* [Core] Updated Cucumber Expressions to v11 ([cucumber/#711](https://github.com/cucumber/cucumber/pull/771) M.P. Korstanje)
+    - Fixes various ambiguities and bugs in the way Cucumber expressions are parsed and transformed into regular expressions
+    - May break Cucumber expressions that depend on these ambiguities
+* [Core] Removed incorrect ISO 639-1 code for Telugu language ([cucumber/#1238](https://github.com/cucumber/cucumber/pull/1238) Nvmkpk)
+    - Change imports of `io.cucumber.java.tl.*` to `io.cucumber.java.te.*`
+    - Change imports of `io.cucumber.java8.Tl` to `io.cucumber.java.Te`
+    - Change `# language: tl` to `# language: te`
+* [Core] Deprecated the `Summary` plugin interface for removal.
+    - Removed the `default_summary` and `null_summary` plugins
+    - The `summary` plugin is enabled default when using the CLI. Use `--no-summary` to disable.
+    - The `progress` formatter is no longer enabled by default on CLI. Use `--plugin progress` to enable.
+* [Core] Use transformer for all `DataTable.asX` methods. ([#2262](https://github.com/cucumber/cucumber-jvm/issues/2262) [cucumber/#1419](https://github.com/cucumber/cucumber/pull/1419) M.P. Korstanje)
+    - To retain the old behaviour:
+        - Replace `DataTable.asList()` with -> `DataTable.values()`
+        - Replace `DataTable.asLists()` with -> `DataTable.cells()`
+        - Replace `DataTable.asMaps()` with -> `DataTable.entries()`
+* [TestNG] Automatically pick up properties from `testng.xml` ([#2354](https://github.com/cucumber/cucumber-jvm/pull/2354) M.P. Korstanje, Gayan Sandaruwan)
+* [Core] Pretty formatter to print step DataTables ([#2330](https://github.com/cucumber/cucumber-jvm/pull/2330) Arty Sidorenko)
 
 ### Deprecated
 
 ### Removed
-<<<<<<< HEAD
- * [Core] Removed `--strict` and `--no-strict` options ([#1788](https://github.com/cucumber/cucumber-jvm/issues/1788) M.P. Korstanje)
-  - Cucumber executes scenarios in strict mode by default
- * [Core] Removed deprecated `TypeRegistryConfigurer` ([#2356](https://github.com/cucumber/cucumber-jvm/issues/2356) M.P. Korstanje)
-  - Use `@ParameterType` instead.
- * [Weld] Removed `cucumber-weld` ([#2276](https://github.com/cucumber/cucumber-jvm/issues/2276) M.P. Korstanje)
-  - Consider using `cucumber-jakarta-cdi` or `cucumber-cdi2`.
- * [Needle] Removed `cucumber-needled` ([#2276](https://github.com/cucumber/cucumber-jvm/issues/2276) M.P. Korstanje)
-  - Consider using `cucumber-jakarta-cdi` or `cucumber-cdi2`.
- 
-### Fixed
- * [Core] Emit step hook messages ([#2009](https://github.com/cucumber/cucumber-jvm/issues/2093) Grasshopper)
-=======
+* [Core] Removed `--strict` and `--no-strict` options ([#1788](https://github.com/cucumber/cucumber-jvm/issues/1788) M.P. Korstanje)
+- Cucumber executes scenarios in strict mode by default
+* [Core] Removed deprecated `TypeRegistryConfigurer` ([#2356](https://github.com/cucumber/cucumber-jvm/issues/2356) M.P. Korstanje)
+- Use `@ParameterType` instead.
+* [Weld] Removed `cucumber-weld` ([#2276](https://github.com/cucumber/cucumber-jvm/issues/2276) M.P. Korstanje)
+- Consider using `cucumber-jakarta-cdi` or `cucumber-cdi2`.
+* [Needle] Removed `cucumber-needled` ([#2276](https://github.com/cucumber/cucumber-jvm/issues/2276) M.P. Korstanje)
+- Consider using `cucumber-jakarta-cdi` or `cucumber-cdi2`.
+
+### Fixed
+* [Core] Emit step hook messages ([#2009](https://github.com/cucumber/cucumber-jvm/issues/2093) Grasshopper)
+
+## [Unreleased main] (In Git)
+
+### Added
+
+### Changed
+
+### Deprecated
+
+### Removed
 
 ### Fixed
 * [Core] Synchronize event bus before use ([#2358](https://github.com/cucumber/cucumber-jvm/pull/2358)) M.P. Korstanje) 
->>>>>>> fc4596bd
 
 ## [6.11.0] (2021-08-05)
 
