--- conflicted
+++ resolved
@@ -12,11 +12,7 @@
 
     <properties>
         <project.Automatic-Module-Name>io.cucumber.examples.spring.application</project.Automatic-Module-Name>
-<<<<<<< HEAD
         <spring-boot.version>2.5.3</spring-boot.version>
-=======
-        <spring-boot.version>2.5.2</spring-boot.version>
->>>>>>> f16aa9a3
     </properties>
 
     <dependencyManagement>
