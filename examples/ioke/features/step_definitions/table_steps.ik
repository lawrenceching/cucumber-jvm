Given(#/^I have some ({what}\w+) dudes:$/,
  what should == "fine"
  ; Either we have an 'table' implicit name for tables,
  ; Or we declare the step definition in such a way that we
  ; decide the table variable name ourself. Not sure how...
  firstDude = table raw get(1) get(0)
  firstDude asText should == "Ola"
)

Given(#/^I have another ({collection}\w+) of some fine dudes:$/, dudes,
  collection should == "set"
  secondDude = dudes raw get(2) get(0)
  secondDude asText should == "Sam"
)

<<<<<<< HEAD
Then(#/^they should win the lotto too$/,
  pending
=======
Given(#/^I have a really long String:$/, solong,
  solong should == "OMG\nSo\nbig!"
>>>>>>> d36ff5d7
)<|MERGE_RESOLUTION|>--- conflicted
+++ resolved
@@ -13,11 +13,10 @@
   secondDude asText should == "Sam"
 )
 
-<<<<<<< HEAD
 Then(#/^they should win the lotto too$/,
   pending
-=======
+)
+
 Given(#/^I have a really long String:$/, solong,
   solong should == "OMG\nSo\nbig!"
->>>>>>> d36ff5d7
 )