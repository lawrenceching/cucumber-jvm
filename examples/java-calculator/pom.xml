--- conflicted
+++ resolved
@@ -4,11 +4,7 @@
     <parent>
         <groupId>io.cucumber</groupId>
         <artifactId>cucumber-examples</artifactId>
-<<<<<<< HEAD
         <version>5.0.0-SNAPSHOT</version>
-=======
-        <version>4.0.1-SNAPSHOT</version>
->>>>>>> a60f87de
     </parent>
 
     <artifactId>java-calculator</artifactId>
