--- conflicted
+++ resolved
@@ -35,13 +35,8 @@
             <plugin>
                 <artifactId>maven-surefire-plugin</artifactId>
                 <configuration>
-<<<<<<< HEAD
-                    <groups>io.cucumber.examples.java.calculator.Example</groups>
-                    <forkMode>never</forkMode>
-=======
                     <parallel>both</parallel>
                     <threadCount>4</threadCount>
->>>>>>> b0206da9
                 </configuration>
             </plugin>
             <plugin>
