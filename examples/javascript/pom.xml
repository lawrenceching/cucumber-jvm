--- conflicted
+++ resolved
@@ -30,15 +30,6 @@
 
   <dependencies>
     <dependency>
-<<<<<<< HEAD
-      <groupId>cuke4duke</groupId>
-      <artifactId>cuke4duke</artifactId>
-      <version>0.1.8-SNAPSHOT</version>
-      <scope>test</scope>
-    </dependency>
-    <dependency>
-=======
->>>>>>> ebda1705
       <groupId>rhino</groupId>
       <artifactId>js</artifactId>
       <version>1.7R2</version>
